--- conflicted
+++ resolved
@@ -14,73 +14,6 @@
 
 export class Credential extends Versioned {
   // Each credential references the schema which is included as an attribute
-<<<<<<< HEAD
-  _schema?: CredentialSchema;
-  _subject?: object;
-  _credStatus?: object;
-  _issuerPubKey?: StringOrObject;
-  _encodedAttributes?: { [key: string]: Uint8Array };
-  _topLevelFields: Map<string, unknown>;
-  _sig?: SignatureG1;
-
-  constructor() {
-    super(Credential.VERSION);
-    this._topLevelFields = new Map();
-  }
-
-  /**
-   * Currently supports only 1 subject. Nothing tricky in supporting more but more parsing and serialization work
-   * @param subject
-   */
-  set subject(subject: object | object[]) {
-    this._subject = subject;
-  }
-
-  // @ts-ignore
-  get subject(): object | object[] | undefined {
-    return this._subject;
-  }
-
-  set schema(schema: CredentialSchema) {
-    this._schema = schema;
-  }
-
-  // @ts-ignore
-  get schema(): CredentialSchema | undefined {
-    return this._schema;
-  }
-
-  set issuerPubKey(issuer: StringOrObject) {
-    this._issuerPubKey = issuer;
-  }
-
-  // @ts-ignore
-  get issuerPubKey(): StringOrObject | undefined {
-    return this._issuerPubKey;
-  }
-
-  get credStatus(): object | undefined {
-    return this._credStatus;
-  }
-
-  setCredentialStatus(registryId: string, revCheck: string, memberValue: unknown) {
-    if (revCheck !== MEM_CHECK_STR && revCheck !== NON_MEM_CHECK_STR) {
-      throw new Error(`Revocation check should be either ${MEM_CHECK_STR} or ${NON_MEM_CHECK_STR} but was ${revCheck}`);
-    }
-    this._credStatus = {
-      [REGISTRY_ID_STR]: registryId,
-      [REV_CHECK_STR]: revCheck,
-      [REV_ID_STR]: memberValue
-    };
-  }
-
-  get signature(): SignatureG1 | undefined {
-    return this._sig;
-  }
-
-  setTopLevelField(name: string, value: unknown) {
-    this._topLevelFields.set(name, value);
-=======
   schema: CredentialSchema;
   subject: object | object[];
   credentialStatus?: object;
@@ -106,7 +39,6 @@
   verify(publicKey: BBSPlusPublicKeyG2): VerifyResult {
     const cred = this.serializeForSigning();
     return verifyMessageObject(cred, this.signature, publicKey, SIGNATURE_PARAMS_LABEL_BYTES, this.schema.encoder);
->>>>>>> 61cf6280
   }
 
   getTopLevelField(name: string): unknown {
@@ -145,23 +77,9 @@
       j[k] = v;
     }
     j['proof'] = {
-<<<<<<< HEAD
-      type: 'Bls12381BBS+SignatureDock2022'
-    };
-
-    if (this._sig) {
-      j['proof'].proofValue = b58.encode((this._sig as SignatureG1).bytes);
-    }
-
-    // // This is for debugging only and can be omitted
-    // j['encodedAttributes'] = Object.fromEntries(
-    //   Object.entries(this._encodedAttributes as object).map(([k, v]) => [k, b58.encode(v)])
-    // );
-=======
       type: 'Bls12381BBS+SignatureDock2022',
       proofValue: b58.encode(this.signature.bytes)
     };
->>>>>>> 61cf6280
     return JSON.stringify(j);
   }
 
