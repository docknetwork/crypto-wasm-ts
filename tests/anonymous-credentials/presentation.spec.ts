--- conflicted
+++ resolved
@@ -296,9 +296,6 @@
       )
     ).toEqual(true);
 
-<<<<<<< HEAD
-    const schema5 = getExampleSchema(6);
-=======
     const schema5 = CredentialSchema.essential();
     schema5[SUBJECT_STR] = [
       {
@@ -332,7 +329,6 @@
         }
       }
     ];
->>>>>>> 61cf6280
     const credSchema5 = new CredentialSchema(schema5);
     const builder5 = new CredentialBuilder();
     builder5.schema = credSchema5;
@@ -371,9 +367,6 @@
     credential5 = builder5.sign(sk1);
     checkResult(credential5.verify(pk1));
 
-<<<<<<< HEAD
-    const schema6 = getExampleSchema(7);
-=======
     const schema6 = CredentialSchema.essential();
     schema6[SUBJECT_STR] = [
       {
@@ -414,7 +407,6 @@
     };
     schema6['issuanceDate'] = {type: "positiveInteger"};
     schema6['expirationDate'] = {type: "positiveInteger"};
->>>>>>> 61cf6280
 
     const credSchema6 = new CredentialSchema(schema6);
     const builder6 = new CredentialBuilder();
@@ -621,842 +613,6 @@
     checkResult(pres5.verify([pk3, pk4], acc));
   });
 
-<<<<<<< HEAD
-  // it('from multiple credentials, some having credential status (revocable) and some not', () => {
-  //   const builder6 = new PresentationBuilder();
-  //   expect(builder6.addCredential(credential1, pk1)).toEqual(0);
-  //   expect(builder6.addCredential(credential2, pk2)).toEqual(1);
-  //   expect(builder6.addCredential(credential3, pk3)).toEqual(2);
-  //   expect(builder6.addCredential(credential4, pk4)).toEqual(3);
-
-  //   builder6.markAttributesRevealed(0, new Set<string>(['credentialSubject.fname', 'credentialSubject.lname']));
-  //   builder6.markAttributesRevealed(1, new Set<string>(['credentialSubject.fname', 'credentialSubject.location.country', 'credentialSubject.physical.BMI']));
-  //   builder6.markAttributesRevealed(
-  //     2,
-  //     new Set<string>(['credentialSubject.fname', 'credentialSubject.lessSensitive.location.country', 'credentialSubject.lessSensitive.department.location.name'])
-  //   );
-  //   builder6.markAttributesRevealed(
-  //     3,
-  //     new Set<string>(['credentialSubject.education.university.name', 'credentialSubject.education.university.registrationNumber'])
-  //   );
-
-  //   builder6.markAttributesEqual([0, 'credentialSubject.SSN'], [1, 'credentialSubject.sensitive.SSN']);
-  //   builder6.markAttributesEqual([0, 'credentialSubject.city'], [1, 'credentialSubject.location.city']);
-  //   builder6.markAttributesEqual([0, 'credentialSubject.height'], [1, 'credentialSubject.physical.height']);
-  //   builder6.markAttributesEqual([2, 'credentialSubject.sensitive.SSN'], [3, 'credentialSubject.sensitive.SSN']);
-  //   builder6.markAttributesEqual([2, 'credentialSubject.lname'], [3, 'credentialSubject.lname']);
-
-  //   builder6.addAccumInfoForCredStatus(2, accumulator3Witness, accumulator3.accumulated, accumulator3Pk, {
-  //     blockNo: 2010334
-  //   });
-  //   builder6.addAccumInfoForCredStatus(3, accumulator4Witness, accumulator4.accumulated, accumulator4Pk, {
-  //     blockNo: 2010340
-  //   });
-
-  //   const pres6 = builder6.finalize();
-
-  //   expect(pres6.spec.credentials.length).toEqual(4);
-  //   expect(pres6.spec.credentials[0].revealedAttributes).toEqual({
-  //     credentialSubject: {
-  //       fname: 'John',
-  //       lname: 'Smith'
-  //     }
-  //   });
-  //   expect(pres6.spec.credentials[1].revealedAttributes).toEqual({
-  //     credentialSubject: {
-  //       fname: 'John',
-  //       location: { country: 'USA' },
-  //       physical: { BMI: 23.25 }
-  //     }
-  //   });
-  //   expect(pres6.spec.credentials[2].revealedAttributes).toEqual({
-  //     credentialSubject: {
-  //       fname: 'John',
-  //       lessSensitive: { location: { country: 'USA' }, department: { location: { name: 'Somewhere' } } }
-  //     }
-  //   });
-  //   expect(pres6.spec.credentials[3].revealedAttributes).toEqual({
-  //     credentialSubject: {
-  //       education: { university: { name: 'Example University', registrationNumber: 'XYZ-123-789' } }
-  //     }
-  //   });
-
-  //   const acc = new Map();
-  //   acc.set(2, [accumulator3.accumulated, accumulator3Pk]);
-  //   acc.set(3, [accumulator4.accumulated, accumulator4Pk]);
-  //   checkResult(pres6.verify([pk1, pk2, pk3, pk4], acc));
-  // });
-
-  // it('from credentials and proving bounds on attributes', () => {
-  //   setupBoundCheck();
-
-  //   const pkId = 'random';
-
-  //   // ------------------- Presentation with 1 credential -----------------------------------------
-  //   const builder7 = new PresentationBuilder();
-  //   expect(builder7.addCredential(credential1, pk1)).toEqual(0);
-
-  //   builder7.markAttributesRevealed(0, new Set<string>(['credentialSubject.fname', 'credentialSubject.lname']));
-
-  //   const [minTime, maxTime] = [1662010838000, 1662010856123];
-  //   // @ts-ignore
-  //   expect(minTime).toBeLessThan(credential1.subject['timeOfBirth']);
-  //   // @ts-ignore
-  //   expect(maxTime).toBeGreaterThan(credential1.subject['timeOfBirth']);
-  //   builder7.enforceBounds(0, 'credentialSubject.timeOfBirth', minTime, maxTime, pkId, boundCheckProvingKey);
-
-  //   const [minBMI, maxBMI] = [10, 40];
-  //   // @ts-ignore
-  //   expect(minBMI).toBeLessThan(credential1.subject['BMI']);
-  //   // @ts-ignore
-  //   expect(maxBMI).toBeGreaterThan(credential1.subject['BMI']);
-  //   builder7.enforceBounds(0, 'credentialSubject.BMI', minBMI, maxBMI, pkId);
-
-  //   const [minScore, maxScore] = [-40.5, 60.7];
-  //   // @ts-ignore
-  //   expect(minScore).toBeLessThan(credential1.subject['score']);
-  //   // @ts-ignore
-  //   expect(maxScore).toBeGreaterThan(credential1.subject['score']);
-  //   builder7.enforceBounds(0, 'credentialSubject.score', minScore, maxScore, pkId);
-
-  //   const pres1 = builder7.finalize();
-
-  //   expect(pres1.spec.credentials.length).toEqual(1);
-  //   expect(pres1.spec.credentials[0].revealedAttributes).toEqual({
-  //     credentialSubject: {
-  //       fname: 'John',
-  //       lname: 'Smith'
-  //     }
-  //   });
-  //   expect(pres1.spec.credentials[0].bounds).toEqual({
-  //     credentialSubject: {
-  //       timeOfBirth: {
-  //         min: minTime,
-  //         max: maxTime,
-  //         paramId: pkId
-  //       },
-  //       BMI: {
-  //         min: minBMI,
-  //         max: maxBMI,
-  //         paramId: pkId
-  //       },
-  //       score: {
-  //         min: minScore,
-  //         max: maxScore,
-  //         paramId: pkId
-  //       }
-  //     }
-  //   });
-
-  //   const pp = new Map();
-  //   pp.set(pkId, boundCheckVerifyingKey);
-  //   checkResult(pres1.verify([pk1], undefined, pp));
-
-  //   // ---------------------------------- Presentation with 3 credentials ---------------------------------
-
-  //   const builder8 = new PresentationBuilder();
-  //   expect(builder8.addCredential(credential1, pk1)).toEqual(0);
-  //   expect(builder8.addCredential(credential2, pk2)).toEqual(1);
-  //   expect(builder8.addCredential(credential3, pk3)).toEqual(2);
-
-  //   builder8.markAttributesRevealed(0, new Set<string>(['credentialSubject.fname', 'credentialSubject.lname']));
-  //   builder8.markAttributesRevealed(1, new Set<string>(['credentialSubject.fname', 'credentialSubject.location.country']));
-  //   builder8.markAttributesRevealed(
-  //     2,
-  //     new Set<string>(['credentialSubject.fname', 'credentialSubject.lessSensitive.location.country', 'credentialSubject.lessSensitive.department.location.name'])
-  //   );
-
-  //   builder8.markAttributesEqual([0, 'credentialSubject.SSN'], [1, 'credentialSubject.sensitive.SSN'], [2, 'credentialSubject.sensitive.SSN']);
-  //   builder8.markAttributesEqual([0, 'credentialSubject.timeOfBirth'], [1, 'credentialSubject.timeOfBirth']);
-  //   builder8.markAttributesEqual([0, 'credentialSubject.BMI'], [1, 'credentialSubject.physical.BMI']);
-  //   builder8.markAttributesEqual([0, 'credentialSubject.score'], [1, 'credentialSubject.score']);
-
-  //   builder8.addAccumInfoForCredStatus(2, accumulator3Witness, accumulator3.accumulated, accumulator3Pk, {
-  //     blockNo: 2010334
-  //   });
-
-  //   builder8.enforceBounds(0, 'credentialSubject.timeOfBirth', minTime, maxTime, pkId, boundCheckProvingKey);
-  //   builder8.enforceBounds(0, 'credentialSubject.BMI', minBMI, maxBMI, pkId);
-  //   builder8.enforceBounds(0, 'credentialSubject.score', minScore, maxScore, pkId);
-
-  //   const [minLat, maxLat] = [-30, 50];
-  //   // @ts-ignore
-  //   expect(minLat).toBeLessThan(credential3.subject.lessSensitive.department.location.geo.lat);
-  //   // @ts-ignore
-  //   expect(maxLat).toBeGreaterThan(credential3.subject.lessSensitive.department.location.geo.lat);
-  //   builder8.enforceBounds(2, 'credentialSubject.lessSensitive.department.location.geo.lat', minLat, maxLat, pkId);
-
-  //   const [minLong, maxLong] = [-10, 85];
-  //   // @ts-ignore
-  //   expect(minLong).toBeLessThan(credential3.subject.lessSensitive.department.location.geo.long);
-  //   // @ts-ignore
-  //   expect(maxLong).toBeGreaterThan(credential3.subject.lessSensitive.department.location.geo.long);
-  //   builder8.enforceBounds(2, 'credentialSubject.lessSensitive.department.location.geo.long', minLong, maxLong, pkId);
-
-  //   const pres2 = builder8.finalize();
-
-  //   expect(pres2.spec.credentials[0].bounds).toEqual({
-  //     credentialSubject: {
-  //       timeOfBirth: {
-  //         min: minTime,
-  //         max: maxTime,
-  //         paramId: pkId
-  //       },
-  //       BMI: {
-  //         min: minBMI,
-  //         max: maxBMI,
-  //         paramId: pkId
-  //       },
-  //       score: {
-  //         min: minScore,
-  //         max: maxScore,
-  //         paramId: pkId
-  //       }
-  //     }
-  //   });
-
-  //   expect(pres2.spec.credentials[2].bounds).toEqual({
-  //     credentialSubject: {
-  //       lessSensitive: {
-  //         department: {
-  //           location: {
-  //             geo: {
-  //               lat: {
-  //                 min: minLat,
-  //                 max: maxLat,
-  //                 paramId: pkId
-  //               },
-  //               long: {
-  //                 min: minLong,
-  //                 max: maxLong,
-  //                 paramId: pkId
-  //               }
-  //             }
-  //           }
-  //         }
-  //       }
-  //     }
-  //   });
-  //   expect(pres2.spec.credentials[2].status).toEqual({
-  //     $registryId: 'dock:accumulator:accumId123',
-  //     $revocationCheck: 'membership',
-  //     accumulated: accumulator3.accumulated,
-  //     extra: { blockNo: 2010334 }
-  //   });
-
-  //   const acc = new Map();
-  //   acc.set(2, [accumulator3.accumulated, accumulator3Pk]);
-
-  //   const pp1 = new Map();
-  //   pp1.set(pkId, boundCheckVerifyingKey);
-  //   checkResult(pres2.verify([pk1, pk2, pk3], acc, pp1));
-  // });
-
-  // it('from credentials and encryption of attributes', () => {
-  //   // Setup for decryptor
-  //   setupSaver();
-
-  //   // ------------------- Presentation with 1 credential -----------------------------------------
-
-  //   const gens = SaverChunkedCommitmentGens.generate(stringToBytes('some nonce'));
-  //   const commGens = gens.decompress();
-
-  //   const commGensId = 'random-1';
-  //   const ekId = 'random-2';
-  //   const snarkPkId = 'random-3';
-
-  //   const builder9 = new PresentationBuilder();
-  //   expect(builder9.addCredential(credential1, pk1)).toEqual(0);
-
-  //   builder9.markAttributesRevealed(0, new Set<string>(['credentialSubject.fname', 'credentialSubject.lname']));
-  //   builder9.verifiablyEncrypt(0, 'credentialSubject.SSN', chunkBitSize, commGensId, ekId, snarkPkId, commGens, saverEk, saverProvingKey);
-
-  //   const pres1 = builder9.finalize();
-
-  //   expect(pres1.spec.credentials[0].verifiableEncryptions).toEqual({
-  //     credentialSubject: {
-  //       SSN: {
-  //         chunkBitSize,
-  //         commitmentGensId: commGensId,
-  //         encryptionKeyId: ekId,
-  //         snarkKeyId: snarkPkId
-  //       }
-  //     }
-  //   });
-
-  //   // @ts-ignore
-  //   expect(pres1.attributeCiphertexts.size).toEqual(1);
-  //   // @ts-ignore
-  //   expect(pres1.attributeCiphertexts.get(0)).toBeDefined();
-
-  //   const pp = new Map();
-  //   pp.set(commGensId, commGens);
-  //   pp.set(ekId, saverEk);
-  //   pp.set(snarkPkId, saverVerifyingKey);
-  //   checkResult(pres1.verify([pk1], undefined, pp));
-
-  //   // Decryptor gets the ciphertext from the verifier and decrypts it
-  //   // @ts-ignore
-  //   const ciphertext = pres1.attributeCiphertexts?.get(0).credentialSubject.SSN as SaverCiphertext;
-  //   const decrypted = SaverDecryptor.decryptCiphertext(ciphertext, saverSk, saverDk, saverVerifyingKey, chunkBitSize);
-  //   expect(decrypted.message).toEqual(
-  //     // @ts-ignore
-  //     credential1.schema?.encoder.encodeMessage(`${SUBJECT_STR}.SSN`, credential1.subject['SSN'])
-  //   );
-
-  //   // Decryptor shares the decryption result with verifier which the verifier can check for correctness.
-  //   expect(
-  //     ciphertext.verifyDecryption(
-  //       decrypted,
-  //       saverDk,
-  //       saverVerifyingKey,
-  //       dockSaverEncryptionGensUncompressed(),
-  //       chunkBitSize
-  //     ).verified
-  //   ).toEqual(true);
-
-  //   // ---------------------------------- Presentation with 3 credentials ---------------------------------
-
-  //   const gensNew = SaverChunkedCommitmentGens.generate(stringToBytes('another nonce'));
-  //   const commGensNew = gensNew.decompress();
-
-  //   const builder10 = new PresentationBuilder();
-  //   expect(builder10.addCredential(credential1, pk1)).toEqual(0);
-  //   expect(builder10.addCredential(credential2, pk2)).toEqual(1);
-  //   expect(builder10.addCredential(credential3, pk3)).toEqual(2);
-
-  //   builder10.markAttributesRevealed(0, new Set<string>(['credentialSubject.fname', 'credentialSubject.lname']));
-  //   builder10.markAttributesRevealed(1, new Set<string>(['credentialSubject.fname', 'credentialSubject.location.country']));
-  //   builder10.markAttributesRevealed(
-  //     2,
-  //     new Set<string>(['credentialSubject.fname', 'credentialSubject.lessSensitive.location.country', 'credentialSubject.lessSensitive.department.location.name'])
-  //   );
-
-  //   builder10.markAttributesEqual([0, 'credentialSubject.SSN'], [1, 'credentialSubject.sensitive.SSN'], [2, 'credentialSubject.sensitive.SSN']);
-  //   builder10.markAttributesEqual([0, 'credentialSubject.userId'], [1, 'credentialSubject.sensitive.userId']);
-
-  //   builder10.addAccumInfoForCredStatus(2, accumulator3Witness, accumulator3.accumulated, accumulator3Pk, {
-  //     blockNo: 2010334
-  //   });
-
-  //   builder10.verifiablyEncrypt(
-  //     0,
-  //     'credentialSubject.SSN',
-  //     chunkBitSize,
-  //     commGensId,
-  //     ekId,
-  //     snarkPkId,
-  //     commGensNew,
-  //     saverEk,
-  //     saverProvingKey
-  //   );
-  //   builder10.verifiablyEncrypt(1, 'credentialSubject.sensitive.userId', chunkBitSize, commGensId, ekId, snarkPkId);
-
-  //   const pres2 = builder10.finalize();
-
-  //   expect(pres2.spec.credentials[0].verifiableEncryptions).toEqual({
-  //     credentialSubject: {
-  //       SSN: {
-  //         chunkBitSize,
-  //         commitmentGensId: commGensId,
-  //         encryptionKeyId: ekId,
-  //         snarkKeyId: snarkPkId
-  //       }
-  //     }
-  //   });
-  //   expect(pres2.spec.credentials[1].verifiableEncryptions).toEqual({
-  //     credentialSubject: {
-  //       sensitive: {
-  //         userId: {
-  //           chunkBitSize,
-  //           commitmentGensId: commGensId,
-  //           encryptionKeyId: ekId,
-  //           snarkKeyId: snarkPkId
-  //         }
-  //       }
-  //     }
-  //   });
-  //   expect(pres2.spec.credentials[2].status).toEqual({
-  //     $registryId: 'dock:accumulator:accumId123',
-  //     $revocationCheck: 'membership',
-  //     accumulated: accumulator3.accumulated,
-  //     extra: { blockNo: 2010334 }
-  //   });
-
-  //   const acc = new Map();
-  //   acc.set(2, [accumulator3.accumulated, accumulator3Pk]);
-
-  //   const pp1 = new Map();
-  //   pp1.set(commGensId, commGensNew);
-  //   pp1.set(ekId, saverEk);
-  //   pp1.set(snarkPkId, saverVerifyingKey);
-
-  //   checkResult(pres2.verify([pk1, pk2, pk3], acc, pp1));
-
-  //   // @ts-ignore
-  //   expect(pres2.attributeCiphertexts.size).toEqual(2);
-  //   // @ts-ignore
-  //   expect(pres2.attributeCiphertexts.get(0)).toBeDefined();
-  //   // @ts-ignore
-  //   expect(pres2.attributeCiphertexts.get(1)).toBeDefined();
-
-  //   // @ts-ignore
-  //   const ciphertext1 = pres2.attributeCiphertexts?.get(0).credentialSubject.SSN as SaverCiphertext;
-  //   const decrypted1 = SaverDecryptor.decryptCiphertext(ciphertext1, saverSk, saverDk, saverVerifyingKey, chunkBitSize);
-  //   expect(decrypted1.message).toEqual(
-  //     // @ts-ignore
-  //     credential1.schema?.encoder.encodeMessage(`${SUBJECT_STR}.SSN`, credential1.subject['SSN'])
-  //   );
-
-  //   // Decryptor shares the decryption result with verifier which the verifier can check for correctness.
-  //   expect(
-  //     ciphertext1.verifyDecryption(
-  //       decrypted1,
-  //       saverDk,
-  //       saverVerifyingKey,
-  //       dockSaverEncryptionGensUncompressed(),
-  //       chunkBitSize
-  //     ).verified
-  //   ).toEqual(true);
-
-  //   // @ts-ignore
-  //   const ciphertext2 = pres2.attributeCiphertexts?.get(1).credentialSubject.sensitive.userId as SaverCiphertext;
-  //   const decrypted2 = SaverDecryptor.decryptCiphertext(ciphertext2, saverSk, saverDk, saverVerifyingKey, chunkBitSize);
-  //   expect(decrypted2.message).toEqual(
-  //     credential2.schema?.encoder.encodeMessage(
-  //       `${SUBJECT_STR}.sensitive.userId`,
-  //       // @ts-ignore
-  //       credential2.subject['sensitive']['userId']
-  //     )
-  //   );
-
-  //   // Decryptor shares the decryption result with verifier which the verifier can check for correctness.
-  //   expect(
-  //     ciphertext2.verifyDecryption(
-  //       decrypted2,
-  //       saverDk,
-  //       saverVerifyingKey,
-  //       dockSaverEncryptionGensUncompressed(),
-  //       chunkBitSize
-  //     ).verified
-  //   ).toEqual(true);
-  // });
-
-  // it('from credentials with proving bounds on attributes and encryption of some attributes', () => {
-  //   setupBoundCheck();
-  //   setupSaver();
-
-  //   const boundCheckSnarkId = 'random';
-  //   const commGensId = 'random-1';
-  //   const ekId = 'random-2';
-  //   const snarkPkId = 'random-3';
-
-  //   const gens = SaverChunkedCommitmentGens.generate(stringToBytes('a new nonce'));
-  //   const commGens = gens.decompress();
-
-  //   const builder11 = new PresentationBuilder();
-  //   expect(builder11.addCredential(credential1, pk1)).toEqual(0);
-  //   expect(builder11.addCredential(credential2, pk2)).toEqual(1);
-  //   expect(builder11.addCredential(credential3, pk3)).toEqual(2);
-
-  //   builder11.markAttributesRevealed(0, new Set<string>(['credentialSubject.fname', 'credentialSubject.lname']));
-  //   builder11.markAttributesRevealed(1, new Set<string>(['credentialSubject.fname', 'credentialSubject.location.country']));
-  //   builder11.markAttributesRevealed(
-  //     2,
-  //     new Set<string>(['credentialSubject.fname', 'credentialSubject.lessSensitive.location.country', 'credentialSubject.lessSensitive.department.location.name'])
-  //   );
-
-  //   builder11.markAttributesEqual([0, 'credentialSubject.SSN'], [1, 'credentialSubject.sensitive.SSN'], [2, 'credentialSubject.sensitive.SSN']);
-  //   builder11.markAttributesEqual([0, 'credentialSubject.timeOfBirth'], [1, 'credentialSubject.timeOfBirth']);
-  //   builder11.markAttributesEqual([0, 'credentialSubject.BMI'], [1, 'credentialSubject.physical.BMI']);
-  //   builder11.markAttributesEqual([0, 'credentialSubject.score'], [1, 'credentialSubject.score']);
-  //   builder11.markAttributesEqual([0, 'credentialSubject.userId'], [1, 'credentialSubject.sensitive.userId']);
-
-  //   builder11.addAccumInfoForCredStatus(2, accumulator3Witness, accumulator3.accumulated, accumulator3Pk, {
-  //     blockNo: 2010334
-  //   });
-
-  //   const [minTime, maxTime] = [1662010838000, 1662010856123];
-  //   // @ts-ignore
-  //   expect(minTime).toBeLessThan(credential1.subject['timeOfBirth']);
-  //   // @ts-ignore
-  //   expect(maxTime).toBeGreaterThan(credential1.subject['timeOfBirth']);
-  //   builder11.enforceBounds(0, 'credentialSubject.timeOfBirth', minTime, maxTime, boundCheckSnarkId, boundCheckProvingKey);
-
-  //   const [minBMI, maxBMI] = [10, 40];
-  //   // @ts-ignore
-  //   expect(minBMI).toBeLessThan(credential1.subject['BMI']);
-  //   // @ts-ignore
-  //   expect(maxBMI).toBeGreaterThan(credential1.subject['BMI']);
-  //   builder11.enforceBounds(0, 'credentialSubject.BMI', minBMI, maxBMI, boundCheckSnarkId);
-
-  //   const [minScore, maxScore] = [-40.5, 60.7];
-  //   // @ts-ignore
-  //   expect(minScore).toBeLessThan(credential1.subject['score']);
-  //   // @ts-ignore
-  //   expect(maxScore).toBeGreaterThan(credential1.subject['score']);
-  //   builder11.enforceBounds(0, 'credentialSubject.score', minScore, maxScore, boundCheckSnarkId);
-
-  //   const [minLat, maxLat] = [-30, 50];
-  //   // @ts-ignore
-  //   expect(minLat).toBeLessThan(credential3.subject.lessSensitive.department.location.geo.lat);
-  //   // @ts-ignore
-  //   expect(maxLat).toBeGreaterThan(credential3.subject.lessSensitive.department.location.geo.lat);
-  //   builder11.enforceBounds(2, 'credentialSubject.lessSensitive.department.location.geo.lat', minLat, maxLat, boundCheckSnarkId);
-
-  //   const [minLong, maxLong] = [-10, 85];
-  //   // @ts-ignore
-  //   expect(minLong).toBeLessThan(credential3.subject.lessSensitive.department.location.geo.long);
-  //   // @ts-ignore
-  //   expect(maxLong).toBeGreaterThan(credential3.subject.lessSensitive.department.location.geo.long);
-  //   builder11.enforceBounds(2, 'credentialSubject.lessSensitive.department.location.geo.long', minLong, maxLong, boundCheckSnarkId);
-
-  //   builder11.verifiablyEncrypt(
-  //     0,
-  //     'credentialSubject.SSN',
-  //     chunkBitSize,
-  //     commGensId,
-  //     ekId,
-  //     snarkPkId,
-  //     commGens,
-  //     saverEk,
-  //     saverProvingKey
-  //   );
-  //   builder11.verifiablyEncrypt(1, 'credentialSubject.sensitive.userId', chunkBitSize, commGensId, ekId, snarkPkId);
-
-  //   const pres1 = builder11.finalize();
-
-  //   expect(pres1.spec.credentials[0].bounds).toEqual({
-  //     credentialSubject: {
-  //       timeOfBirth: {
-  //         min: minTime,
-  //         max: maxTime,
-  //         paramId: boundCheckSnarkId
-  //       },
-  //       BMI: {
-  //         min: minBMI,
-  //         max: maxBMI,
-  //         paramId: boundCheckSnarkId
-  //       },
-  //       score: {
-  //         min: minScore,
-  //         max: maxScore,
-  //         paramId: boundCheckSnarkId
-  //       }
-  //     }
-  //   });
-  //   expect(pres1.spec.credentials[0].verifiableEncryptions).toEqual({
-  //     credentialSubject: {
-  //       SSN: {
-  //         chunkBitSize,
-  //         commitmentGensId: commGensId,
-  //         encryptionKeyId: ekId,
-  //         snarkKeyId: snarkPkId
-  //       }
-  //     }
-  //   });
-
-  //   expect(pres1.spec.credentials[2].bounds).toEqual({
-  //     credentialSubject: {
-  //       lessSensitive: {
-  //         department: {
-  //           location: {
-  //             geo: {
-  //               lat: {
-  //                 min: minLat,
-  //                 max: maxLat,
-  //                 paramId: boundCheckSnarkId
-  //               },
-  //               long: {
-  //                 min: minLong,
-  //                 max: maxLong,
-  //                 paramId: boundCheckSnarkId
-  //               }
-  //             }
-  //           }
-  //         }
-  //       }
-  //     }
-  //   });
-  //   expect(pres1.spec.credentials[1].verifiableEncryptions).toEqual({
-  //     credentialSubject: {
-  //       sensitive: {
-  //         userId: {
-  //           chunkBitSize,
-  //           commitmentGensId: commGensId,
-  //           encryptionKeyId: ekId,
-  //           snarkKeyId: snarkPkId
-  //         }
-  //       }
-  //     }
-  //   });
-  //   expect(pres1.spec.credentials[2].status).toEqual({
-  //     $registryId: 'dock:accumulator:accumId123',
-  //     $revocationCheck: 'membership',
-  //     accumulated: accumulator3.accumulated,
-  //     extra: { blockNo: 2010334 }
-  //   });
-
-  //   const acc = new Map();
-  //   acc.set(2, [accumulator3.accumulated, accumulator3Pk]);
-
-  //   const pp = new Map();
-  //   pp.set(boundCheckSnarkId, boundCheckVerifyingKey);
-  //   pp.set(commGensId, commGens);
-  //   pp.set(ekId, saverEk);
-  //   pp.set(snarkPkId, saverVerifyingKey);
-  //   checkResult(pres1.verify([pk1, pk2, pk3], acc, pp));
-  // });
-
-  // it('from a credential with subject as an array `credential5`', () => {
-  //   const builder1 = new PresentationBuilder();
-  //   expect(builder1.addCredential(credential5, pk1)).toEqual(0);
-  //   builder1.markAttributesRevealed(0, new Set<string>(['credentialSubject.0.name', 'credentialSubject.1.name', 'credentialSubject.1.location.name', 'credentialSubject.2.location.name']));
-  //   const pres1 = builder1.finalize();
-
-  //   expect(pres1.spec.credentials.length).toEqual(1);
-  //   expect(pres1.spec.credentials[0].revealedAttributes).toEqual({
-  //     credentialSubject: [
-  //       {
-  //         name: 'Random'
-  //       },
-  //       {
-  //         name: 'Random-1',
-  //         location: {
-  //           name: 'Somewhere-1',
-  //         }
-  //       },
-  //       {
-  //         location: {
-  //           name: 'Somewhere-2',
-  //         }
-  //       }
-  //     ]
-  //   });
-
-  //   checkResult(pres1.verify([pk1]));
-
-  //   setupBoundCheck();
-
-  //   const boundCheckSnarkId = 'random';
-
-  //   const builder2 = new PresentationBuilder();
-  //   expect(builder2.addCredential(credential5, pk1)).toEqual(0);
-  //   builder2.markAttributesRevealed(0, new Set<string>(['credentialSubject.0.name', 'credentialSubject.1.name', 'credentialSubject.1.location.name', 'credentialSubject.2.location.name']));
-
-  //   const [minLat0, maxLat0] = [-30, 50];
-  //   // @ts-ignore
-  //   expect(minLat0).toBeLessThan(credential5.subject[0].location.geo.lat);
-  //   // @ts-ignore
-  //   expect(maxLat0).toBeGreaterThan(credential5.subject[0].location.geo.lat);
-  //   builder2.enforceBounds(0, 'credentialSubject.0.location.geo.lat', minLat0, maxLat0, boundCheckSnarkId, boundCheckProvingKey);
-
-  //   const [minLong0, maxLong0] = [1, 10.5];
-  //   // @ts-ignore
-  //   expect(minLong0).toBeLessThan(credential5.subject[0].location.geo.long);
-  //   // @ts-ignore
-  //   expect(maxLong0).toBeGreaterThan(credential5.subject[0].location.geo.long);
-  //   builder2.enforceBounds(0, 'credentialSubject.0.location.geo.long', minLong0, maxLong0, boundCheckSnarkId);
-
-  //   const [minLat1, maxLat1] = [25.6, 50];
-  //   // @ts-ignore
-  //   expect(minLat1).toBeLessThan(credential5.subject[1].location.geo.lat);
-  //   // @ts-ignore
-  //   expect(maxLat1).toBeGreaterThan(credential5.subject[1].location.geo.lat);
-  //   builder2.enforceBounds(0, 'credentialSubject.1.location.geo.lat', minLat1, maxLat1, boundCheckSnarkId);
-
-  //   const [minLong1, maxLong1] = [-50.1, 0];
-  //   // @ts-ignore
-  //   expect(minLong1).toBeLessThan(credential5.subject[1].location.geo.long);
-  //   // @ts-ignore
-  //   expect(maxLong1).toBeGreaterThan(credential5.subject[1].location.geo.long);
-  //   builder2.enforceBounds(0, 'credentialSubject.1.location.geo.long', minLong1, maxLong1, boundCheckSnarkId);
-
-  //   const [minLat2, maxLat2] = [-70, -60];
-  //   // @ts-ignore
-  //   expect(minLat2).toBeLessThan(credential5.subject[2].location.geo.lat);
-  //   // @ts-ignore
-  //   expect(maxLat2).toBeGreaterThan(credential5.subject[2].location.geo.lat);
-  //   builder2.enforceBounds(0, 'credentialSubject.2.location.geo.lat', minLat2, maxLat2, boundCheckSnarkId);
-
-  //   const [minLong2, maxLong2] = [-10.5, -5];
-  //   // @ts-ignore
-  //   expect(minLong2).toBeLessThan(credential5.subject[2].location.geo.long);
-  //   // @ts-ignore
-  //   expect(maxLong2).toBeGreaterThan(credential5.subject[2].location.geo.long);
-  //   builder2.enforceBounds(0, 'credentialSubject.2.location.geo.long', minLong2, maxLong2, boundCheckSnarkId);
-
-  //   const pres2 = builder2.finalize();
-
-  //   expect(pres2.spec.credentials[0].revealedAttributes).toEqual({
-  //     credentialSubject: [
-  //       {
-  //         name: 'Random'
-  //       },
-  //       {
-  //         name: 'Random-1',
-  //         location: {
-  //           name: 'Somewhere-1',
-  //         }
-  //       },
-  //       {
-  //         location: {
-  //           name: 'Somewhere-2',
-  //         }
-  //       }
-  //     ]
-  //   });
-  //   expect(pres2.spec.credentials[0].bounds).toEqual({
-  //     credentialSubject: [
-  //       {
-  //         location: {
-  //           geo: {
-  //             lat: {
-  //               min: minLat0,
-  //               max: maxLat0,
-  //               paramId: boundCheckSnarkId
-  //             },
-  //             long: {
-  //               min: minLong0,
-  //               max: maxLong0,
-  //               paramId: boundCheckSnarkId
-  //             }
-  //           }
-  //         }
-  //       },
-  //       {
-  //         location: {
-  //           geo: {
-  //             lat: {
-  //               min: minLat1,
-  //               max: maxLat1,
-  //               paramId: boundCheckSnarkId
-  //             },
-  //             long: {
-  //               min: minLong1,
-  //               max: maxLong1,
-  //               paramId: boundCheckSnarkId
-  //             }
-  //           }
-  //         }
-  //       },
-  //       {
-  //         location: {
-  //           geo: {
-  //             lat: {
-  //               min: minLat2,
-  //               max: maxLat2,
-  //               paramId: boundCheckSnarkId
-  //             },
-  //             long: {
-  //               min: minLong2,
-  //               max: maxLong2,
-  //               paramId: boundCheckSnarkId
-  //             }
-  //           }
-  //         }
-  //       }
-  //     ]
-  //   });
-
-  //   const pp = new Map();
-  //   pp.set(boundCheckSnarkId, boundCheckVerifyingKey);
-  //   checkResult(pres2.verify([pk1], undefined, pp));
-  // });
-
-  // it('from a credential with subject as an array and top-level custom fields `credential6`', () => {
-  //   const builder1 = new PresentationBuilder();
-  //   expect(builder1.addCredential(credential6, pk1)).toEqual(0);
-  //   builder1.markAttributesRevealed(0, new Set<string>(['credentialSubject.0.name', 'credentialSubject.1.name', 'credentialSubject.1.location.name', 'credentialSubject.2.location.name', 'issuer.desc']));
-  //   const pres1 = builder1.finalize();
-
-  //   expect(pres1.spec.credentials.length).toEqual(1);
-  //   expect(pres1.spec.credentials[0].revealedAttributes).toEqual({
-  //     credentialSubject: [
-  //       {
-  //         name: 'Random'
-  //       },
-  //       {
-  //         name: 'Random-1',
-  //         location: {
-  //           name: 'Somewhere-1',
-  //         }
-  //       },
-  //       {
-  //         location: {
-  //           name: 'Somewhere-2',
-  //         }
-  //       }
-  //     ],
-  //     issuer: {
-  //       desc: 'Just an issuer'
-  //     }
-  //   });
-
-  //   checkResult(pres1.verify([pk1]));
-
-  //   setupBoundCheck();
-
-  //   const boundCheckSnarkId = 'random';
-
-  //   const builder2 = new PresentationBuilder();
-  //   expect(builder2.addCredential(credential6, pk1)).toEqual(0);
-  //   builder2.markAttributesRevealed(0, new Set<string>(['credentialSubject.0.name', 'credentialSubject.1.name', 'credentialSubject.1.location.name', 'credentialSubject.2.location.name', 'issuer.desc']));
-
-  //   const [minIssuanceDate, maxIssuanceDate] = [1662010848700, 1662010849900];
-  //   // @ts-ignore
-  //   expect(minIssuanceDate).toBeLessThan(credential6.getTopLevelField('issuanceDate'));
-  //   // @ts-ignore
-  //   expect(maxIssuanceDate).toBeGreaterThan(credential6.getTopLevelField('issuanceDate'));
-  //   builder2.enforceBounds(0, 'issuanceDate', minIssuanceDate, maxIssuanceDate, boundCheckSnarkId, boundCheckProvingKey);
-
-  //   const [minExpDate, maxExpDate] = [1662011940000, 1662011980000];
-  //   // @ts-ignore
-  //   expect(minExpDate).toBeLessThan(credential6.getTopLevelField('expirationDate'));
-  //   // @ts-ignore
-  //   expect(maxExpDate).toBeGreaterThan(credential6.getTopLevelField('expirationDate'));
-  //   builder2.enforceBounds(0, 'expirationDate', minExpDate, maxExpDate, boundCheckSnarkId);
-
-  //   const pres2 = builder2.finalize();
-  //   expect(pres2.spec.credentials[0].revealedAttributes).toEqual({
-  //     credentialSubject: [
-  //       {
-  //         name: 'Random'
-  //       },
-  //       {
-  //         name: 'Random-1',
-  //         location: {
-  //           name: 'Somewhere-1',
-  //         }
-  //       },
-  //       {
-  //         location: {
-  //           name: 'Somewhere-2',
-  //         }
-  //       }
-  //     ],
-  //     issuer: {
-  //       desc: 'Just an issuer'
-  //     }
-  //   });
-  //   expect(pres2.spec.credentials[0].bounds).toEqual({
-  //     issuanceDate: {
-  //       min: minIssuanceDate,
-  //       max: maxIssuanceDate,
-  //       paramId: boundCheckSnarkId
-  //     },
-  //     expirationDate: {
-  //       min: minExpDate,
-  //       max: maxExpDate,
-  //       paramId: boundCheckSnarkId
-  //     }
-  //   });
-
-  //   const pp = new Map();
-  //   pp.set(boundCheckSnarkId, boundCheckVerifyingKey);
-  //   checkResult(pres2.verify([pk1], undefined, pp));
-  // })
-=======
   it('from multiple credentials, some having credential status (revocable) and some not', () => {
     const builder6 = new PresentationBuilder();
     expect(builder6.addCredential(credential1, pk1)).toEqual(0);
@@ -2305,5 +1461,4 @@
     pp.set(boundCheckSnarkId, boundCheckVerifyingKey);
     checkResult(pres2.verify([pk1], undefined, pp));
   })
->>>>>>> 61cf6280
 });