--- conflicted
+++ resolved
@@ -129,7 +129,6 @@
   });
 
   it('for credential with numeric fields', () => {
-<<<<<<< HEAD
     // TODO: use jsonschema multipleOf instead of decimalPlaces
     const credSchema = CredentialSchema.fromJSON(JSON.stringify({
       "$schema": "http://json-schema.org/draft-07/schema#",
@@ -176,10 +175,6 @@
         }
       }
     }));
-=======
-    const schema = getExampleSchema(8);
-    const credSchema = new CredentialSchema(schema);
->>>>>>> 42f68c9a
 
     const cred = new Credential();
     cred.schema = credSchema;
@@ -219,7 +214,6 @@
   });
 
   it('for credential with credential status', () => {
-<<<<<<< HEAD
     const schema: any = CredentialSchema.bare();
     schema.properties[SUBJECT_STR] = {
       type: 'object',
@@ -279,9 +273,6 @@
         $revocationId: { type: 'string' }
       }
     };
-=======
-    const schema = getExampleSchema(5);
->>>>>>> 42f68c9a
     const credSchema = new CredentialSchema(schema);
 
     const cred = new Credential();
