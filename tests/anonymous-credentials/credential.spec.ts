--- conflicted
+++ resolved
@@ -22,9 +22,11 @@
   });
 
   it('for a flat (no-nesting) credential', () => {
-<<<<<<< HEAD
     const credSchema = CredentialSchema.fromJSON(JSON.stringify({
       "$schema": "http://json-schema.org/draft-07/schema#",
+      "$metadata": {
+        "version": 1
+      },
       "$id": "test",
       "type": "object",
       "properties": {
@@ -42,28 +44,14 @@
         }
       }
     }));
-=======
-    const schema = CredentialSchema.bare();
-    schema[SUBJECT_STR] = {
-      fname: { type: 'string' },
-      lname: { type: 'string' }
-    };
-    const credSchema = new CredentialSchema(schema);
->>>>>>> fac7b55c
 
     const cred = new Credential();
     cred.schema = credSchema;
     cred.issuerPubKey = 'did:dock:some-issuer-did-123';
-    console.log('cred', cred.toJSON())
-
-<<<<<<< HEAD
-    // disabled test because i think its out of scope for this library to validate schemas, we have options for that already
-    // cred.subject = {fname: 'John', lastName: 'Smith'};
+
+    // TODO: restore
+    // cred.subject = { fname: 'John', lastName: 'Smith' };
     // expect(() => cred.sign(sk)).toThrow();
-=======
-    cred.subject = { fname: 'John', lastName: 'Smith' };
-    expect(() => cred.sign(sk)).toThrow();
->>>>>>> fac7b55c
 
     cred.subject = { fname: 'John', lname: 'Smith' };
     cred.sign(sk);
@@ -71,11 +59,9 @@
     checkResult(cred.verify(pk));
 
     const credJson = cred.toJSON();
-    console.log(credJson);
   });
 
   it('for credential with nesting', () => {
-<<<<<<< HEAD
     const credSchema = CredentialSchema.fromJSON(JSON.stringify({
       "$schema": "http://json-schema.org/draft-07/schema#",
       "$id": "test",
@@ -108,16 +94,6 @@
           },
           "required": []
         }
-=======
-    const schema = CredentialSchema.bare();
-    schema[SUBJECT_STR] = {
-      fname: { type: 'string' },
-      lname: { type: 'string' },
-      sensitive: {
-        email: { type: 'string' },
-        phone: { type: 'string' },
-        SSN: { type: 'stringReversible', compress: false }
->>>>>>> fac7b55c
       }
     }));
 
@@ -125,30 +101,17 @@
     cred.schema = credSchema;
     cred.issuerPubKey = 'did:dock:some-issuer-did-123';
 
-<<<<<<< HEAD
-    // disabled test because i think its out of scope for this library to validate schemas, we have options for that already
+    // TODO: fixme when theres actual json schema validation instead of just checking for property names
     // cred.subject = {
     //   fname: 'John',
     //   lname: 'Smith',
     //   sensitive: {
     //     secret: 'my-secret-that-wont-tell-anyone',
     //     email: 'john.smith@example.com',
-    //     SSN: '123-456789-0',
+    //     SSN: '123-456789-0'
     //   }
     // };
     // expect(() => cred.sign(sk)).toThrow();
-=======
-    cred.subject = {
-      fname: 'John',
-      lname: 'Smith',
-      sensitive: {
-        secret: 'my-secret-that-wont-tell-anyone',
-        email: 'john.smith@example.com',
-        SSN: '123-456789-0'
-      }
-    };
-    expect(() => cred.sign(sk)).toThrow();
->>>>>>> fac7b55c
 
     cred.subject = {
       fname: 'John',
@@ -165,7 +128,6 @@
   });
 
   it('for credential with numeric fields', () => {
-<<<<<<< HEAD
     // TODO: use jsonschema multipleOf instead of decimalPlaces
     const credSchema = CredentialSchema.fromJSON(JSON.stringify({
       "$schema": "http://json-schema.org/draft-07/schema#",
@@ -210,22 +172,6 @@
           },
           "required": []
         }
-=======
-    const schema = CredentialSchema.bare();
-    schema[SUBJECT_STR] = {
-      fname: { type: 'string' },
-      lname: { type: 'string' },
-      sensitive: {
-        email: { type: 'string' },
-        phone: { type: 'string' },
-        SSN: { type: 'stringReversible', compress: false }
-      },
-      timeOfBirth: { type: 'positiveInteger' },
-      physical: {
-        height: { type: 'positiveDecimalNumber', decimalPlaces: 1 },
-        weight: { type: 'positiveDecimalNumber', decimalPlaces: 1 },
-        BMI: { type: 'positiveDecimalNumber', decimalPlaces: 2 }
->>>>>>> fac7b55c
       }
     }));
 
@@ -233,18 +179,6 @@
     cred.schema = credSchema;
     cred.issuerPubKey = 'did:dock:some-issuer-did-123';
 
-<<<<<<< HEAD
-    // cred.subject = {
-    //   fname: 'John',
-    //   lname: 'Smith',
-    //   sensitive: {
-    //     phone: '810-1234567',
-    //     email: 'john.smith@example.com',
-    //     SSN: '123-456789-0',
-    //   },
-    //   timeOfBirth: 1662010849619,
-    // };
-=======
     cred.subject = {
       fname: 'John',
       lname: 'Smith',
@@ -255,7 +189,6 @@
       },
       timeOfBirth: 1662010849619
     };
->>>>>>> fac7b55c
     // TODO: Fix me by checking conformity to schema
     // expect(() => cred.sign(sk)).toThrow();
 
@@ -279,121 +212,72 @@
     checkResult(cred.verify(pk));
   });
 
-<<<<<<< HEAD
-  // it('for credential with credential status', () => {
-  //   const schema = CredentialSchema.bare();
-  //   schema[SUBJECT_STR] = {
-  //     fname: {type: "string"},
-  //     lname: {type: "string"},
-  //     sensitive: {
-  //       very: {
-  //         secret: {type: "string"}
-  //       },
-  //       email: {type: "string"},
-  //       phone: {type: "string"},
-  //       SSN: {type: "stringReversible", compress: false},
-  //     },
-  //     lessSensitive: {
-  //       location: {
-  //         country: {type: "string"},
-  //         city: {type: "string"}
-  //       },
-  //       department: {
-  //         name: {type: "string"},
-  //         location: {
-  //           name: {type: "string"},
-  //           geo: {
-  //             lat: {type: "decimalNumber", decimalPlaces: 3, minimum: -90},
-  //             long: {type: "decimalNumber", decimalPlaces: 3, minimum: -180}
-  //           }
-  //         }
-  //       }
-  //     },
-  //     rank: {type: "positiveInteger"}
-  //   };
-  //   schema[STATUS_STR] = {
-  //     $registryId: {type: "string"},
-  //     $revocationCheck: {type: "string"},
-  //     employeeId: {type: "string"}
-  //   };
-  //   const credSchema = new CredentialSchema(schema);
-=======
   it('for credential with credential status', () => {
-    const schema = CredentialSchema.bare();
-    schema[SUBJECT_STR] = {
-      fname: { type: 'string' },
-      lname: { type: 'string' },
-      sensitive: {
-        very: {
-          secret: { type: 'string' }
+    const schema: any = CredentialSchema.bare();
+    schema.properties[SUBJECT_STR] = {
+      type: 'object',
+      properties: {
+        fname: { type: 'string' },
+        lname: { type: 'string' },
+        sensitive: {
+          type: 'object',
+          properties: {
+            very: {
+              type: 'object',
+              properties: {
+                secret: { type: 'string' }
+              }
+            },
+            email: { type: 'string' },
+            phone: { type: 'string' },
+            SSN: { type: 'stringReversible', compress: false }
+          }
         },
-        email: { type: 'string' },
-        phone: { type: 'string' },
-        SSN: { type: 'stringReversible', compress: false }
-      },
-      lessSensitive: {
-        location: {
-          country: { type: 'string' },
-          city: { type: 'string' }
+        lessSensitive: {
+          type: 'object',
+          properties: {
+            location: {
+              type: 'object',
+              properties: {
+                country: { type: 'string' },
+                city: { type: 'string' }
+              }
+            },
+            department: {
+              type: 'object',
+              properties: {
+                name: { type: 'string' },
+                location: {
+                  name: { type: 'string' },
+                  geo: {
+                    type: 'object',
+                    properties: {
+                      lat: { type: 'decimalNumber', decimalPlaces: 3, minimum: -90 },
+                      long: { type: 'decimalNumber', decimalPlaces: 3, minimum: -180 }
+                    }
+                  }
+                }
+              }
+            }
+          }
         },
-        department: {
-          name: { type: 'string' },
-          location: {
-            name: { type: 'string' },
-            geo: {
-              lat: { type: 'decimalNumber', decimalPlaces: 3, minimum: -90 },
-              long: { type: 'decimalNumber', decimalPlaces: 3, minimum: -180 }
-            }
-          }
-        }
-      },
-      rank: { type: 'positiveInteger' }
-    };
-    schema[STATUS_STR] = {
-      $registryId: { type: 'string' },
-      $revocationCheck: { type: 'string' },
-      $revocationId: { type: 'string' }
+        rank: { type: 'positiveInteger' }
+      }
+    };
+    schema.properties[STATUS_STR] = {
+      type: 'object',
+      properties: {
+        $registryId: { type: 'string' },
+        $revocationCheck: { type: 'string' },
+        $revocationId: { type: 'string' }
+      }
     };
     const credSchema = new CredentialSchema(schema);
->>>>>>> fac7b55c
-
-  //   const cred = new Credential();
-  //   cred.schema = credSchema;
-  //   cred.issuerPubKey = 'did:dock:some-issuer-did-123';
-
-<<<<<<< HEAD
-  //   cred.subject = {
-  //     fname: 'John',
-  //     lname: 'Smith',
-  //     sensitive: {
-  //       very: {
-  //         secret: 'my-secret-that-wont-tell-anyone'
-  //       },
-  //       email: 'john.smith@acme.com',
-  //       phone: '801009801',
-  //       SSN: '123-456789-0',
-  //     },
-  //     lessSensitive: {
-  //       location: {
-  //         country: 'USA',
-  //         city: 'New York'
-  //       },
-  //       department: {
-  //         name: 'Random',
-  //         location: {
-  //           name: 'Somewhere',
-  //           geo: {
-  //             lat: -23.658,
-  //             long: 2.556
-  //           }
-  //         }
-  //       }
-  //     },
-  //     rank: 6
-  //   };
-  //   cred.setCredentialStatus('dock:accumulator:accumId123', MEM_CHECK_STR, 'employeeId', 'user:123-xyz-#')
-  //   cred.sign(sk);
-=======
+
+    const cred = new Credential();
+    cred.schema = credSchema;
+    cred.issuerPubKey = 'did:dock:some-issuer-did-123';
+
     cred.subject = {
       fname: 'John',
       lname: 'Smith',
@@ -425,15 +309,9 @@
     };
     cred.setCredentialStatus('dock:accumulator:accumId123', MEM_CHECK_STR, 'user:A-123');
     cred.sign(sk);
->>>>>>> fac7b55c
-
-  //   checkResult(cred.verify(pk));
-
-<<<<<<< HEAD
-  //   // In practice there will be an accumulator
-  // })
-=======
+
+    checkResult(cred.verify(pk));
+
     // In practice there will be an accumulator as well
   });
->>>>>>> fac7b55c
 });