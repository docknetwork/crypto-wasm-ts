import { initializeWasm } from '@docknetwork/crypto-wasm';
import {
  CRED_VERSION_STR,
  CredentialSchema,
  REGISTRY_ID_STR,
  REV_CHECK_STR,
  REV_ID_STR,
  SCHEMA_STR,
  STATUS_STR,
  SUBJECT_STR,
  ValueType,
  VERSION_STR
} from '../../src/anonymous-credentials';
import { getExampleSchema } from './utils';

describe('CredentialBuilder Schema', () => {
  beforeAll(async () => {
    await initializeWasm();
  });

  it('needs version, schema and subject fields', () => {
    const schema1 = {
      type: 'object',
      properties: {},
    };

    expect(() => new CredentialSchema(schema1)).toThrow();

    schema1.properties[SUBJECT_STR] = {
      type: 'object',
      properties: {
        fname: { type: 'string' }
      }
    };
    expect(() => new CredentialSchema(schema1)).toThrow();

    schema1.properties[CRED_VERSION_STR] = { type: 'integer' };
    expect(() => new CredentialSchema(schema1)).toThrow();

    schema1.properties[CRED_VERSION_STR] = { type: 'string' };
    expect(() => new CredentialSchema(schema1)).toThrow();

    schema1.properties[SCHEMA_STR] = { type: 'integer' };
    expect(() => new CredentialSchema(schema1)).toThrow();

    schema1.properties[SCHEMA_STR] = { type: 'string' };
    const cs1 = new CredentialSchema(schema1);
    expect(cs1.properties[CRED_VERSION_STR]).toEqual({ type: 'string' });
    expect(cs1.properties[SCHEMA_STR]).toEqual({ type: 'string' });
    expect(cs1.properties[SUBJECT_STR]).toEqual({
      type: 'object',
      properties: {
        fname: { type: 'string' },
      },
    });
    expect(JSON.parse(cs1.toJSON())[VERSION_STR]).toEqual(CredentialSchema.VERSION);
  });

  it('is valid schema validation', () => {
    expect(() => new CredentialSchema({})).toThrow();

    const essentialProps = CredentialSchema.essential();
    const schema1: any = {
      ...essentialProps,
      "$schema": "http://json-schema.org/draft-07/schema#",
      "$metadata": {
        "version": 1
      },
      type: 'object',
      properties: {
        ...essentialProps.properties,
        credentialSubject: {
          type: 'object',
          properties: {
            fname: { type: 'string' }
          }
        }
      },
    };
    const cs1 = new CredentialSchema(schema1);
    expect(cs1.properties[SUBJECT_STR].properties.fname).toEqual({ type: 'string' });
  });

  it('validation of numeric types', () => {
    const schema2 = CredentialSchema.essential();
    schema2[SUBJECT_STR] = {
      type: 'object',
      properties: {
        fname: { type: 'string' },
        score: { type: 'random string' }
      }
    };
    expect(() => new CredentialSchema(schema2)).toThrow();

    expect(() => CredentialSchema.typeOfName('score', [['fname', 'score'], [{ type: 'string' }, { type: 'random string' }]])).toThrow();

    schema2[SUBJECT_STR] = {
      type: 'object',
      properties: {
        fname: { type: 'string' },
        score: { type: 'integer' }
      }
    };
    expect(() => new CredentialSchema(schema2)).toThrow();

    schema2.properties[SUBJECT_STR] = {
      type: 'object',
      properties: {
        fname: { type: 'string' },
        score: { type: 'integer', minimum: -100 }
      },
    };
    const cs2 = new CredentialSchema(schema2);
    expect(cs2.schema.properties[SUBJECT_STR]).toEqual({
      type: 'object',
      properties: {
        fname: { type: 'string' },
        score: { type: 'integer', minimum: -100 },
      }
    });

    const schema3: any = schema2;

    schema3.properties[SUBJECT_STR] = {
      type: 'object',
      properties: {
        fname: { type: 'string' },
        score: { type: 'integer', minimum: -100 },
        long: { type: 'positiveDecimalNumber' }
      },
    };
    expect(() => new CredentialSchema(schema3)).toThrow();

    schema3.properties[SUBJECT_STR] = {
      type: 'object',
      properties: {
        fname: { type: 'string' },
        score: { type: 'integer', minimum: -100 },
        long: { type: 'positiveDecimalNumber', minimum: -200 }
      },
    };
    expect(() => new CredentialSchema(schema3)).toThrow();

    schema3.properties[SUBJECT_STR] = {
      type: 'object',
      properties: {
        fname: { type: 'string' },
        score: { type: 'integer', minimum: -100 },
        long: { type: 'positiveDecimalNumber', decimalPlaces: 2 }
      }
    };
    const cs3 = new CredentialSchema(schema3);
    expect(cs3.schema.properties[SUBJECT_STR]).toEqual({
      type: 'object',
      properties: {
        fname: { type: 'string' },
        score: { type: 'integer', minimum: -100 },
        long: { type: 'positiveDecimalNumber', decimalPlaces: 2 }
      }
    });
  });

  it('validation of credential status', () => {
    const schema4 = CredentialSchema.essential();
    schema4.properties[SUBJECT_STR] = {
      type: 'object',
      properties: {
        fname: { type: 'string' },
        score: { type: 'integer', minimum: -100 }
      }
    };

    schema4.properties[STATUS_STR] = {
      type: 'object',
      properties: {
        [REGISTRY_ID_STR]: { type: 'integer', minimum: -100 },
      }
    };

    expect(() => new CredentialSchema(schema4)).toThrow();

    schema4.properties[STATUS_STR].properties[REGISTRY_ID_STR] = { type: 'string' };
    schema4.properties[STATUS_STR].properties[REV_CHECK_STR] = { type: 'string' };
    expect(() => new CredentialSchema(schema4)).toThrow();

    schema4.properties[STATUS_STR].properties[REV_ID_STR] = { type: 'string' };
    const cs4 = new CredentialSchema(schema4);
    expect(cs4.properties[STATUS_STR].properties[REGISTRY_ID_STR]).toEqual({ type: 'string' });
    expect(cs4.properties[STATUS_STR].properties[REV_CHECK_STR]).toEqual({ type: 'string' });
    expect(cs4.properties[STATUS_STR].properties[REV_ID_STR]).toEqual({ type: 'string' });
  });

  it('validation of some more schemas', () => {
    const schema5 = getExampleSchema(9);
    const cs5 = new CredentialSchema(schema5);
    expect(cs5.properties[SUBJECT_STR]).toEqual(schema5.properties[SUBJECT_STR]);
    expect(cs5.properties[STATUS_STR]).not.toBeDefined();

    const schema6 = getExampleSchema(5);
    const cs6 = new CredentialSchema(schema6);
    expect(cs6.properties[SUBJECT_STR]).toEqual(schema6.properties[SUBJECT_STR]);
    expect(cs6.properties[STATUS_STR]).toEqual(schema6.properties[STATUS_STR]);
  });

  it('flattening', () => {
    const cs1 = new CredentialSchema(getExampleSchema(1));
    expect(cs1.flatten()).toEqual([
      [SCHEMA_STR, `${SUBJECT_STR}.fname`, CRED_VERSION_STR],
      [{ type: 'string' }, { type: 'string' }, { type: 'string' }]
    ]);

    const cs2 = new CredentialSchema(getExampleSchema(2));
    expect(cs2.flatten()).toEqual([
      [SCHEMA_STR, `${SUBJECT_STR}.fname`, `${SUBJECT_STR}.score`, CRED_VERSION_STR],
      [{ type: 'string' }, { type: 'string' }, { type: 'integer', minimum: -100 }, { type: 'string' }],
    ]);

    const cs3 = new CredentialSchema(getExampleSchema(3));
    expect(cs3.flatten()).toEqual([
      [SCHEMA_STR, `${SUBJECT_STR}.fname`, `${SUBJECT_STR}.long`, `${SUBJECT_STR}.score`, CRED_VERSION_STR],
      [
        { type: 'string' },
        { type: 'string' },
        { type: 'positiveDecimalNumber', decimalPlaces: 2 },
        { type: 'integer', minimum: -100 },
        { type: 'string' },
      ]
    ]);

    const cs4 = new CredentialSchema(getExampleSchema(4));
    expect(cs4.flatten()).toEqual([
      [
        SCHEMA_STR,
        `${STATUS_STR}.${REGISTRY_ID_STR}`,
        `${STATUS_STR}.${REV_CHECK_STR}`,
        `${STATUS_STR}.${REV_ID_STR}`,
        `${SUBJECT_STR}.fname`,
        `${SUBJECT_STR}.score`,
        CRED_VERSION_STR,
      ],
      [
        { type: 'string' },
        { type: 'string' },
        { type: 'string' },
        { type: 'string' },
        { type: 'string' },
        { type: 'integer', minimum: -100 },
        { type: 'string' },
      ]
    ]);

    const cs5 = new CredentialSchema(getExampleSchema(5));
    expect(cs5.flatten()).toEqual([
      [
        SCHEMA_STR,
        `${STATUS_STR}.${REGISTRY_ID_STR}`,
        `${STATUS_STR}.${REV_CHECK_STR}`,
        `${STATUS_STR}.${REV_ID_STR}`,
        `${SUBJECT_STR}.fname`,
        `${SUBJECT_STR}.lessSensitive.department.location.geo.lat`,
        `${SUBJECT_STR}.lessSensitive.department.location.geo.long`,
        `${SUBJECT_STR}.lessSensitive.department.location.name`,
        `${SUBJECT_STR}.lessSensitive.department.name`,
        `${SUBJECT_STR}.lessSensitive.location.city`,
        `${SUBJECT_STR}.lessSensitive.location.country`,
        `${SUBJECT_STR}.lname`,
        `${SUBJECT_STR}.rank`,
        `${SUBJECT_STR}.sensitive.SSN`,
        `${SUBJECT_STR}.sensitive.email`,
        `${SUBJECT_STR}.sensitive.phone`,
        `${SUBJECT_STR}.sensitive.very.secret`,
        CRED_VERSION_STR,
      ],
      [
        { type: 'string' },
        { type: 'string' },
        { type: 'string' },
        { type: 'string' },
        { type: 'string' },
        { decimalPlaces: 3, minimum: -90, type: 'decimalNumber' },
        { decimalPlaces: 3, minimum: -180, type: 'decimalNumber' },
        { type: 'string' },
        { type: 'string' },
        { type: 'string' },
        { type: 'string' },
        { type: 'string' },
        { type: 'positiveInteger' },
        { compress: false, type: 'stringReversible' },
        { type: 'string' },
        { type: 'string' },
        { type: 'string' },
        { type: 'string' },
      ]
    ]);
  });

  it('to and from JSON', () => {
    for (let i = 1; i <= 11; i++) {
      const cs = new CredentialSchema(getExampleSchema(i));
      const j = cs.toJSON();
      const recreatedCs = CredentialSchema.fromJSON(j);
      expect(cs.version).toEqual(recreatedCs.version);
      expect(cs.schema).toEqual(recreatedCs.schema);
      expect(
        // @ts-ignore
        JSON.stringify(Array.from(cs.encoder.encoders?.keys())) ===
        // @ts-ignore
          JSON.stringify(Array.from(recreatedCs.encoder.encoders?.keys()))
      ).toEqual(true);
      // TODO: Test encoding functions are same as well, this can be done in the credentials suite by using a deserialized schema
    }

    // version should match what was in JSON and not whats in `CredentialSchema` class
    const cs1 = new CredentialSchema(getExampleSchema(1));
    const j1 = JSON.parse(cs1.toJSON());
    j1[VERSION_STR] = '91.329.68';
    const recreatedCs1 = CredentialSchema.fromJSON(JSON.stringify(j1));
    expect(recreatedCs1.version).toEqual('91.329.68');
    expect(recreatedCs1.version).not.toEqual(CredentialSchema.VERSION);
  });

  it('check type', () => {
    const schema = CredentialSchema.essential();
    schema.properties[SUBJECT_STR] = {
      type: 'object',
      properties: {
        fname: { type: 'string' },
        SSN: { type: 'stringReversible', compress: false },
        userId: { type: 'stringReversible', compress: true },
        timeOfBirth: { type: 'positiveInteger' },
        xyz: { type: 'integer', minimum: -10 },
        BMI: { type: 'positiveDecimalNumber', decimalPlaces: 2 },
        score: { type: 'decimalNumber', decimalPlaces: 1, minimum: -100 }
      },
    };
    const cs = new CredentialSchema(schema);

    expect(() => cs.typeOfName(`${SUBJECT_STR}.x`)).toThrow();
    expect(() => cs.typeOfName('fname')).toThrow();
    expect(cs.typeOfName(`${SUBJECT_STR}.fname`)).toEqual({ type: ValueType.Str });
    expect(cs.typeOfName(`${SUBJECT_STR}.SSN`)).toEqual({ type: ValueType.RevStr, compress: false });
    expect(cs.typeOfName(`${SUBJECT_STR}.userId`)).toEqual({ type: ValueType.RevStr, compress: true });
    expect(cs.typeOfName(`${SUBJECT_STR}.timeOfBirth`)).toEqual({ type: ValueType.PositiveInteger });
    expect(cs.typeOfName(`${SUBJECT_STR}.xyz`)).toEqual({ type: ValueType.Integer, minimum: -10 });
    expect(cs.typeOfName(`${SUBJECT_STR}.BMI`)).toEqual({ type: ValueType.PositiveNumber, decimalPlaces: 2 });
    expect(cs.typeOfName(`${SUBJECT_STR}.score`)).toEqual({ type: ValueType.Number, minimum: -100, decimalPlaces: 1 });
  });

  it('subject as an array', () => {
    const schema6 = getExampleSchema(6);
    const cs6 = new CredentialSchema(schema6);
    expect(cs6.schema[SUBJECT_STR]).toEqual(schema6[SUBJECT_STR]);

    expect(cs6.flatten()).toEqual([
      [
        SCHEMA_STR,
        `${SUBJECT_STR}.0.location.geo.lat`,
        `${SUBJECT_STR}.0.location.geo.long`,
        `${SUBJECT_STR}.0.location.name`,
        `${SUBJECT_STR}.0.name`,
        `${SUBJECT_STR}.1.location.geo.lat`,
        `${SUBJECT_STR}.1.location.geo.long`,
        `${SUBJECT_STR}.1.location.name`,
        `${SUBJECT_STR}.1.name`,
        `${SUBJECT_STR}.2.location.geo.lat`,
        `${SUBJECT_STR}.2.location.geo.long`,
        `${SUBJECT_STR}.2.location.name`,
        `${SUBJECT_STR}.2.name`,
        CRED_VERSION_STR
      ],
      [
        { type: 'string' },
        { type: 'decimalNumber', decimalPlaces: 3, minimum: -90 },
        { type: 'decimalNumber', decimalPlaces: 3, minimum: -180 },
        { type: 'string' },
        { type: 'string' },
        { type: 'decimalNumber', decimalPlaces: 3, minimum: -90 },
        { type: 'decimalNumber', decimalPlaces: 3, minimum: -180 },
        { type: 'string' },
        { type: 'string' },
        { type: 'decimalNumber', decimalPlaces: 3, minimum: -90 },
        { type: 'decimalNumber', decimalPlaces: 3, minimum: -180 },
        { type: 'string' },
        { type: 'string' },
        { type: 'string' }
      ]
    ]);
  });

  it('custom top level fields', () => {
    const schema7 = getExampleSchema(7);
    const cs7 = new CredentialSchema(schema7);
    expect(cs7.schema[SUBJECT_STR]).toEqual(schema7[SUBJECT_STR]);
    expect(cs7.schema['issuer']).toEqual(schema7['issuer']);
    expect(cs7.schema['issuanceDate']).toEqual(schema7['issuanceDate']);
    expect(cs7.schema['expirationDate']).toEqual(schema7['expirationDate']);

    expect(cs7.flatten()).toEqual([
      [
        SCHEMA_STR,
        `${SUBJECT_STR}.0.location.geo.lat`,
        `${SUBJECT_STR}.0.location.geo.long`,
        `${SUBJECT_STR}.0.location.name`,
        `${SUBJECT_STR}.0.name`,
        `${SUBJECT_STR}.1.location.geo.lat`,
        `${SUBJECT_STR}.1.location.geo.long`,
        `${SUBJECT_STR}.1.location.name`,
        `${SUBJECT_STR}.1.name`,
        `${SUBJECT_STR}.2.location.geo.lat`,
        `${SUBJECT_STR}.2.location.geo.long`,
        `${SUBJECT_STR}.2.location.name`,
        `${SUBJECT_STR}.2.name`,
        CRED_VERSION_STR,
        'expirationDate',
        'issuanceDate',
        'issuer.desc',
        'issuer.logo',
        'issuer.name'
      ],
      [
        { type: 'string' },
        { type: 'decimalNumber', decimalPlaces: 3, minimum: -90 },
        { type: 'decimalNumber', decimalPlaces: 3, minimum: -180 },
        { type: 'string' },
        { type: 'string' },
        { type: 'decimalNumber', decimalPlaces: 3, minimum: -90 },
        { type: 'decimalNumber', decimalPlaces: 3, minimum: -180 },
        { type: 'string' },
        { type: 'string' },
        { type: 'decimalNumber', decimalPlaces: 3, minimum: -90 },
        { type: 'decimalNumber', decimalPlaces: 3, minimum: -180 },
        { type: 'string' },
        { type: 'string' },
        { type: 'string' },
        { type: 'positiveInteger' },
        { type: 'positiveInteger' },
        { type: 'string' },
        { type: 'string' },
        { type: 'string' }
      ]
    ]);
  });

<<<<<<< HEAD
  // TODO: disabled as its broken in anoncreds branch too, for passing CI
  // it('creating JSON-LD context', () => {
  //   const schema9 = getExampleSchema(9);
  //   const cs9 = new CredentialSchema(schema9);
  //   const ctx9 = cs9.getJsonLdContext();
  //   expect(ctx9['@context'][0]).toEqual({ '@version': 1.1 });
  //   expect(ctx9['@context'][1]).toEqual({
  //     schema: "http://schema.org/",
  //     [CRED_VERSION_STR]: 'schema:Text',
  //     [SCHEMA_STR]: 'schema:Text',
  //     [SUBJECT_STR]: {
  //       fname: 'schema:Text',
  //       lname: 'schema:Text',
  //       secret: 'schema:Text',
  //       userId: 'schema:Text',
  //       SSN: 'schema:Text',
  //       email: 'schema:Text',
  //       country: 'schema:Text',
  //       city: 'schema:Text',
  //       BMI: 'schema:Number',
  //       height: 'schema:Number',
  //       weight: 'schema:Number',
  //       timeOfBirth: 'schema:Integer',
  //       score: 'schema:Number'
  //     }
  //   });

  //   const schema5 = getExampleSchema(5);
  //   const cs5 = new CredentialSchema(schema5);
  //   const ctx5 = cs5.getJsonLdContext();
  //   expect(ctx5['@context'][0]).toEqual({ '@version': 1.1 });
  //   expect(ctx5['@context'][1]).toEqual({
  //     schema: "http://schema.org/",
  //     [CRED_VERSION_STR]: 'schema:Text',
  //     [SCHEMA_STR]: 'schema:Text',
  //     [STATUS_STR]: {
  //       [REGISTRY_ID_STR]: 'schema:Text',
  //       [REV_CHECK_STR]: 'schema:Text',
  //       [REV_ID_STR]: 'schema:Text',
  //     },
  //     [SUBJECT_STR]: {
  //       fname: 'schema:Text',
  //       lname: 'schema:Text',
  //       sensitive: {
  //         SSN: 'schema:Text',
  //         email: 'schema:Text',
  //         phone: 'schema:Text',
  //         very: {
  //           secret: 'schema:Text',
  //         }
  //       },
  //       lessSensitive: {
  //         department: {
  //           name: 'schema:Text',
  //           location: {
  //             name: 'schema:Text',
  //             geo: {
  //               lat: 'schema:Number',
  //               long: 'schema:Number',
  //             }
  //           }
  //         },
  //         location: {
  //           country: 'schema:Text',
  //           city: 'schema:Text',
  //         }
  //       },
  //       rank: 'schema:Integer'
  //     }
  //   });

  //   const schema7 = getExampleSchema(7);
  //   const cs7 = new CredentialSchema(schema7);
  //   const ctx7 = cs7.getJsonLdContext();
  //   expect(ctx7['@context'][0]).toEqual({ '@version': 1.1 });
  //   expect(ctx7['@context'][1].issuanceDate).toEqual('schema:Integer');
  //   expect(ctx7['@context'][1].expirationDate).toEqual('schema:Integer');
  //   expect(ctx7['@context'][1].issuer).toEqual({
  //     desc: 'schema:Text',
  //     logo: 'schema:Text',
  //     name: 'schema:Text'
  //   });
  //   expect(ctx7['@context'][1].credentialSubject['0']).toEqual({
  //     name: 'schema:Text',
  //     location: {
  //       name: 'schema:Text',
  //       geo: {
  //         lat: 'schema:Number',
  //         long: 'schema:Number',
  //       }
  //     }
  //   });
  //   expect(ctx7['@context'][1].credentialSubject['1']).toEqual({
  //     name: 'schema:Text',
  //     location: {
  //       name: 'schema:Text',
  //       geo: {
  //         lat: 'schema:Number',
  //         long: 'schema:Number',
  //       }
  //     }
  //   });
  //   expect(ctx7['@context'][1].credentialSubject['2']).toEqual({
  //     name: 'schema:Text',
  //     location: {
  //       name: 'schema:Text',
  //       geo: {
  //         lat: 'schema:Number',
  //         long: 'schema:Number',
  //       }
  //     }
  //   });
  // });
=======
  it('creating JSON-LD context', () => {
    const schema9 = getExampleSchema(9);
    const cs9 = new CredentialSchema(schema9);
    const ctx9 = cs9.getJsonLdContext();
    expect(ctx9['@context'][0]).toEqual({ '@version': 1.1 });
    expect(ctx9['@context'][1]).toEqual({
      dk: 'https://ld.dock.io/credentials#',
      credentialSchema: 'dk:credentialSchema',
      credentialVersion: 'dk:credentialVersion',
      credentialSubject: 'dk:credentialSubject',
      BMI: 'dk:BMI',
      SSN: 'dk:SSN',
      city: 'dk:city',
      country: 'dk:country',
      email: 'dk:email',
      fname: 'dk:fname',
      height: 'dk:height',
      lname: 'dk:lname',
      score: 'dk:score',
      secret: 'dk:secret',
      timeOfBirth: 'dk:timeOfBirth',
      userId: 'dk:userId',
      weight: 'dk:weight'
    });

    const schema5 = getExampleSchema(5);
    const cs5 = new CredentialSchema(schema5);
    const ctx5 = cs5.getJsonLdContext();
    expect(ctx5['@context'][0]).toEqual({ '@version': 1.1 });
    expect(ctx5['@context'][1]).toEqual({
      dk: 'https://ld.dock.io/credentials#',
      credentialSchema: 'dk:credentialSchema',
      credentialVersion: 'dk:credentialVersion',
      '$registryId': 'dk:$registryId',
      '$revocationCheck': 'dk:$revocationCheck',
      '$revocationId': 'dk:$revocationId',
      credentialStatus: 'dk:credentialStatus',
      credentialSubject: 'dk:credentialSubject',
      fname: 'dk:fname',
      lessSensitive: 'dk:lessSensitive',
      department: 'dk:department',
      location: 'dk:location',
      geo: 'dk:geo',
      lat: 'dk:lat',
      long: 'dk:long',
      name: 'dk:name',
      city: 'dk:city',
      country: 'dk:country',
      lname: 'dk:lname',
      rank: 'dk:rank',
      sensitive: 'dk:sensitive',
      SSN: 'dk:SSN',
      email: 'dk:email',
      phone: 'dk:phone',
      very: 'dk:very',
      secret: 'dk:secret'
    });

    const schema7 = getExampleSchema(7);
    const cs7 = new CredentialSchema(schema7);
    const ctx7 = cs7.getJsonLdContext();
    expect(ctx7['@context'][0]).toEqual({ '@version': 1.1 });
    expect(ctx7['@context'][1]).toEqual({
      '0': 'dk:0',
      '1': 'dk:1',
      '2': 'dk:2',
      dk: 'https://ld.dock.io/credentials#',
      credentialSchema: 'dk:credentialSchema',
      credentialVersion: 'dk:credentialVersion',
      credentialSubject: 'dk:credentialSubject',
      location: 'dk:location',
      geo: 'dk:geo',
      lat: 'dk:lat',
      long: 'dk:long',
      name: 'dk:name',
      expirationDate: 'dk:expirationDate',
      issuanceDate: 'dk:issuanceDate',
      issuer: 'dk:issuer',
      desc: 'dk:desc',
      logo: 'dk:logo'
    });
  });
>>>>>>> 0b9a27c9
});<|MERGE_RESOLUTION|>--- conflicted
+++ resolved
@@ -441,121 +441,6 @@
     ]);
   });
 
-<<<<<<< HEAD
-  // TODO: disabled as its broken in anoncreds branch too, for passing CI
-  // it('creating JSON-LD context', () => {
-  //   const schema9 = getExampleSchema(9);
-  //   const cs9 = new CredentialSchema(schema9);
-  //   const ctx9 = cs9.getJsonLdContext();
-  //   expect(ctx9['@context'][0]).toEqual({ '@version': 1.1 });
-  //   expect(ctx9['@context'][1]).toEqual({
-  //     schema: "http://schema.org/",
-  //     [CRED_VERSION_STR]: 'schema:Text',
-  //     [SCHEMA_STR]: 'schema:Text',
-  //     [SUBJECT_STR]: {
-  //       fname: 'schema:Text',
-  //       lname: 'schema:Text',
-  //       secret: 'schema:Text',
-  //       userId: 'schema:Text',
-  //       SSN: 'schema:Text',
-  //       email: 'schema:Text',
-  //       country: 'schema:Text',
-  //       city: 'schema:Text',
-  //       BMI: 'schema:Number',
-  //       height: 'schema:Number',
-  //       weight: 'schema:Number',
-  //       timeOfBirth: 'schema:Integer',
-  //       score: 'schema:Number'
-  //     }
-  //   });
-
-  //   const schema5 = getExampleSchema(5);
-  //   const cs5 = new CredentialSchema(schema5);
-  //   const ctx5 = cs5.getJsonLdContext();
-  //   expect(ctx5['@context'][0]).toEqual({ '@version': 1.1 });
-  //   expect(ctx5['@context'][1]).toEqual({
-  //     schema: "http://schema.org/",
-  //     [CRED_VERSION_STR]: 'schema:Text',
-  //     [SCHEMA_STR]: 'schema:Text',
-  //     [STATUS_STR]: {
-  //       [REGISTRY_ID_STR]: 'schema:Text',
-  //       [REV_CHECK_STR]: 'schema:Text',
-  //       [REV_ID_STR]: 'schema:Text',
-  //     },
-  //     [SUBJECT_STR]: {
-  //       fname: 'schema:Text',
-  //       lname: 'schema:Text',
-  //       sensitive: {
-  //         SSN: 'schema:Text',
-  //         email: 'schema:Text',
-  //         phone: 'schema:Text',
-  //         very: {
-  //           secret: 'schema:Text',
-  //         }
-  //       },
-  //       lessSensitive: {
-  //         department: {
-  //           name: 'schema:Text',
-  //           location: {
-  //             name: 'schema:Text',
-  //             geo: {
-  //               lat: 'schema:Number',
-  //               long: 'schema:Number',
-  //             }
-  //           }
-  //         },
-  //         location: {
-  //           country: 'schema:Text',
-  //           city: 'schema:Text',
-  //         }
-  //       },
-  //       rank: 'schema:Integer'
-  //     }
-  //   });
-
-  //   const schema7 = getExampleSchema(7);
-  //   const cs7 = new CredentialSchema(schema7);
-  //   const ctx7 = cs7.getJsonLdContext();
-  //   expect(ctx7['@context'][0]).toEqual({ '@version': 1.1 });
-  //   expect(ctx7['@context'][1].issuanceDate).toEqual('schema:Integer');
-  //   expect(ctx7['@context'][1].expirationDate).toEqual('schema:Integer');
-  //   expect(ctx7['@context'][1].issuer).toEqual({
-  //     desc: 'schema:Text',
-  //     logo: 'schema:Text',
-  //     name: 'schema:Text'
-  //   });
-  //   expect(ctx7['@context'][1].credentialSubject['0']).toEqual({
-  //     name: 'schema:Text',
-  //     location: {
-  //       name: 'schema:Text',
-  //       geo: {
-  //         lat: 'schema:Number',
-  //         long: 'schema:Number',
-  //       }
-  //     }
-  //   });
-  //   expect(ctx7['@context'][1].credentialSubject['1']).toEqual({
-  //     name: 'schema:Text',
-  //     location: {
-  //       name: 'schema:Text',
-  //       geo: {
-  //         lat: 'schema:Number',
-  //         long: 'schema:Number',
-  //       }
-  //     }
-  //   });
-  //   expect(ctx7['@context'][1].credentialSubject['2']).toEqual({
-  //     name: 'schema:Text',
-  //     location: {
-  //       name: 'schema:Text',
-  //       geo: {
-  //         lat: 'schema:Number',
-  //         long: 'schema:Number',
-  //       }
-  //     }
-  //   });
-  // });
-=======
   it('creating JSON-LD context', () => {
     const schema9 = getExampleSchema(9);
     const cs9 = new CredentialSchema(schema9);
@@ -638,5 +523,4 @@
       logo: 'dk:logo'
     });
   });
->>>>>>> 0b9a27c9
 });