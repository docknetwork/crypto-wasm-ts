import { initializeWasm } from '@docknetwork/crypto-wasm';
import {
  CRED_VERSION_STR,
  CredentialSchema,
  REGISTRY_ID_STR,
  REV_CHECK_STR,
  REV_ID_STR,
  SCHEMA_STR,
  STATUS_STR,
  SUBJECT_STR,
  ValueType,
  VERSION_STR
} from '../../src/anonymous-credentials';
import { flatten } from 'flat';
import { getExampleSchema } from './utils';
import { set } from 'husky';

describe('Credential Schema', () => {
  beforeAll(async () => {
    await initializeWasm();
  });

  it('is valid schema validation', () => {
    expect(() => new CredentialSchema({})).toThrow();

    const schema1: any = {
      "$schema": "http://json-schema.org/draft-07/schema#",
      "$metadata": {
        "version": 1
      },
      properties: {
        credentialSubject: {
          type: 'object',
          properties: {
            fname: { type: 'string' }
          }
        }
      },
    };
    const cs1 = new CredentialSchema(schema1);
    expect(cs1.properties[SUBJECT_STR].properties.fname).toEqual({ type: 'string' });
  });

  it('validation of numeric types', () => {
    const schema2: any = CredentialSchema.bare();
    schema2.properties[SUBJECT_STR] = {
      type: 'object',
      properties: {
        fname: { type: 'string' },
        score: { type: 'random string' },
      },
    };
    expect(() => new CredentialSchema(schema2)).toThrow();

    schema2.properties[SUBJECT_STR] = {
      type: 'object',
      properties: {
        fname: { type: 'string' },
        score: { type: 'integer' }
      },
    };
    expect(() => new CredentialSchema(schema2)).toThrow();

    schema2.properties[SUBJECT_STR] = {
      type: 'object',
      properties: {
        fname: { type: 'string' },
        score: { type: 'integer', minimum: -100 }
      },
    };
    const cs2 = new CredentialSchema(schema2);
    expect(cs2.schema.properties[SUBJECT_STR]).toEqual({
      type: 'object',
      properties: {
        fname: { type: 'string' },
        score: { type: 'integer', minimum: -100 },
      }
    });

    const schema3: any = schema2;

    schema3.properties[SUBJECT_STR] = {
      type: 'object',
      properties: {
        fname: { type: 'string' },
        score: { type: 'integer', minimum: -100 },
        long: { type: 'positiveDecimalNumber' }
      },
    };
    expect(() => new CredentialSchema(schema3)).toThrow();

    schema3.properties[SUBJECT_STR] = {
      type: 'object',
      properties: {
        fname: { type: 'string' },
        score: { type: 'integer', minimum: -100 },
        long: { type: 'positiveDecimalNumber', minimum: -200 }
      },
    };
    expect(() => new CredentialSchema(schema3)).toThrow();

    schema3.properties[SUBJECT_STR] = {
      type: 'object',
      properties: {
        fname: { type: 'string' },
        score: { type: 'integer', minimum: -100 },
        long: { type: 'positiveDecimalNumber', decimalPlaces: 2 }
      }
    };
    const cs3 = new CredentialSchema(schema3);
    expect(cs3.schema.properties[SUBJECT_STR]).toEqual({
      type: 'object',
      properties: {
        fname: { type: 'string' },
        score: { type: 'integer', minimum: -100 },
        long: { type: 'positiveDecimalNumber', decimalPlaces: 2 }
      }
    });
  });

  it('validation of some more schemas', () => {
<<<<<<< HEAD
    const schema5: any = CredentialSchema.bare();
    schema5.properties[SUBJECT_STR] = {
      type: 'object',
      properties: {
        fname: { type: 'string' },
        lname: { type: 'string' },
        email: { type: 'string' },
        SSN: { type: 'stringReversible', compress: false },
        userId: { type: 'stringReversible', compress: true },
        country: { type: 'string' },
        city: { type: 'string' },
        timeOfBirth: { type: 'positiveInteger' },
        height: { type: 'positiveDecimalNumber', decimalPlaces: 1 },
        weight: { type: 'positiveDecimalNumber', decimalPlaces: 1 },
        BMI: { type: 'positiveDecimalNumber', decimalPlaces: 2 },
        score: { type: 'decimalNumber', decimalPlaces: 1, minimum: -100 },
        secret: { type: 'string' }
      },
    };
    const cs5 = new CredentialSchema(schema5);
    expect(cs5.schema.properties[SUBJECT_STR]).toEqual(schema5.properties[SUBJECT_STR]);
    expect(cs5.schema.properties[STATUS_STR]).not.toBeDefined();

    const schema6: any = CredentialSchema.bare();
    schema6.properties[SUBJECT_STR] = {
      type: 'object',
      properties: {
        fname: { type: 'string' },
        lname: { type: 'string' },
        sensitive: {
          very: {
            secret: { type: 'string' }
          },
          email: { type: 'string' },
          phone: { type: 'string' },
          SSN: { type: 'stringReversible', compress: false }
        },
        lessSensitive: {
          location: {
            country: { type: 'string' },
            city: { type: 'string' }
          },
          department: {
            name: { type: 'string' },
            location: {
              name: { type: 'string' },
              geo: {
                lat: { type: 'decimalNumber', decimalPlaces: 3, minimum: -90 },
                long: { type: 'decimalNumber', decimalPlaces: 3, minimum: -180 }
              }
            }
          }
        },
        rank: { type: 'positiveInteger' }
      }
    };
    schema6.properties[STATUS_STR] = {
      type: 'object',
      properties: {
        $registryId: { type: 'string' },
        $revocationCheck: { type: 'string' },
        $revocationId: { type: 'string' }
      }
    };
=======
    const schema5 = CredentialSchema.bare();
    schema5[SUBJECT_STR] = {
      fname: { type: 'string' },
      lname: { type: 'string' },
      email: { type: 'string' },
      SSN: { type: 'stringReversible', compress: false },
      userId: { type: 'stringReversible', compress: true },
      country: { type: 'string' },
      city: { type: 'string' },
      timeOfBirth: { type: 'positiveInteger' },
      height: { type: 'positiveDecimalNumber', decimalPlaces: 1 },
      weight: { type: 'positiveDecimalNumber', decimalPlaces: 1 },
      BMI: { type: 'positiveDecimalNumber', decimalPlaces: 2 },
      score: { type: 'decimalNumber', decimalPlaces: 1, minimum: -100 },
      secret: { type: 'string' }
    };
    const cs5 = new CredentialSchema(schema5);
    expect(cs5.schema[SUBJECT_STR]).toEqual(schema5[SUBJECT_STR]);
    expect(cs5.schema[STATUS_STR]).not.toBeDefined();

    const schema6 = getExampleSchema(5);
>>>>>>> 42f68c9a

    const cs6 = new CredentialSchema(schema6);
    expect(cs6.schema.properties[SUBJECT_STR]).toEqual(schema6.properties[SUBJECT_STR]);
    expect(cs6.schema.properties[STATUS_STR]).toEqual(schema6.properties[STATUS_STR]);
  });

<<<<<<< HEAD
  function getSchema(num) {
    const schema: any = CredentialSchema.bare();
    schema[CRED_VERSION_STR] = { type: 'string' };
    schema[SCHEMA_STR] = { type: 'string' };
    switch (num) {
      case 1:
        schema.properties[SUBJECT_STR] = {
          type: 'object',
          properties: {
            fname: { type: 'string' }
          },
        };
        break;
      case 2:
        schema.properties[SUBJECT_STR] = {
          type: 'object',
          properties: {
            fname: { type: 'string' },
            score: { type: 'integer', minimum: -100 }
          }
        };
        break;
      case 3:
        schema.properties[SUBJECT_STR] = {
          type: 'object',
          properties: {
            fname: { type: 'string' },
            score: { type: 'integer', minimum: -100 },
            long: { type: 'positiveDecimalNumber', decimalPlaces: 2 }
          }
        };
        break;
      case 4:
        schema.properties[SUBJECT_STR] = {
          type: 'object',
          properties: {
            fname: { type: 'string' },
            score: { type: 'integer', minimum: -100 }
          }
        };
        schema.properties[STATUS_STR] = {};
        schema.properties[STATUS_STR][REGISTRY_ID_STR] = { type: 'string' };
        schema.properties[STATUS_STR][REV_CHECK_STR] = { type: 'string' };
        schema.properties[STATUS_STR][REV_ID_STR] = { type: 'string' };
        break;
      case 5:
        schema.properties[SUBJECT_STR] = {
          type: 'object',
            properties: {
            fname: { type: 'string' },
            lname: { type: 'string' },
            sensitive: {
              very: {
                secret: { type: 'string' }
              },
              email: { type: 'string' },
              phone: { type: 'string' },
              SSN: { type: 'stringReversible', compress: false }
            },
            lessSensitive: {
              location: {
                country: { type: 'string' },
                city: { type: 'string' }
              },
              department: {
                name: { type: 'string' },
                location: {
                  name: { type: 'string' },
                  geo: {
                    lat: { type: 'decimalNumber', decimalPlaces: 3, minimum: -90 },
                    long: { type: 'decimalNumber', decimalPlaces: 3, minimum: -180 }
                  }
                }
              }
            },
            rank: { type: 'positiveInteger' }
          }
        };
        schema.properties[STATUS_STR] = {
          type: 'object',
          properties: {
            $registryId: { type: 'string' },
            $revocationCheck: { type: 'string' },
            $revocationId: { type: 'string' }
          }
        };
        break;
    }
    return schema;
  }
=======
>>>>>>> 42f68c9a

  it('flattening', () => {
    const cs1 = new CredentialSchema(getExampleSchema(1));
    expect(cs1.flatten()).toEqual([
      [SCHEMA_STR, CRED_VERSION_STR, `${SUBJECT_STR}.fname`],
      [{ type: 'string' }, { type: 'string' }, { type: 'string' }]
    ]);

    const cs2 = new CredentialSchema(getExampleSchema(2));
    expect(cs2.flatten()).toEqual([
      [SCHEMA_STR, CRED_VERSION_STR, `${SUBJECT_STR}.fname`, `${SUBJECT_STR}.score`],
      [{ type: 'string' }, { type: 'string' }, { type: 'string' }, { type: 'integer', minimum: -100 }],
    ]);

    const cs3 = new CredentialSchema(getExampleSchema(3));
    expect(cs3.flatten()).toEqual([
      [SCHEMA_STR, CRED_VERSION_STR, `${SUBJECT_STR}.fname`, `${SUBJECT_STR}.long`, `${SUBJECT_STR}.score`],
      [
        { type: 'string' },
        { type: 'string' },
        { type: 'string' },
        { type: 'positiveDecimalNumber', decimalPlaces: 2 },
        { type: 'integer', minimum: -100 },
      ]
    ]);

    const cs4 = new CredentialSchema(getExampleSchema(4));
    expect(cs4.flatten()).toEqual([
      [
        SCHEMA_STR,
        `${STATUS_STR}.${REGISTRY_ID_STR}`,
        `${STATUS_STR}.${REV_CHECK_STR}`,
        `${STATUS_STR}.${REV_ID_STR}`,
        CRED_VERSION_STR,
        `${SUBJECT_STR}.fname`,
        `${SUBJECT_STR}.score`,
      ],
      [
        { type: 'string' },
        { type: 'string' },
        { type: 'string' },
        { type: 'string' },
        { type: 'string' },
        { type: 'string' },
        { type: 'integer', minimum: -100 },
      ]
    ]);

    const cs5 = new CredentialSchema(getExampleSchema(5));
    expect(cs5.flatten()).toEqual([
      [
        SCHEMA_STR,
        `${STATUS_STR}.${REGISTRY_ID_STR}`,
        `${STATUS_STR}.${REV_CHECK_STR}`,
        `${STATUS_STR}.${REV_ID_STR}`,
        CRED_VERSION_STR,
        `${SUBJECT_STR}.fname`,
        `${SUBJECT_STR}.lessSensitive.department.location.geo.lat`,
        `${SUBJECT_STR}.lessSensitive.department.location.geo.long`,
        `${SUBJECT_STR}.lessSensitive.department.location.name`,
        `${SUBJECT_STR}.lessSensitive.department.name`,
        `${SUBJECT_STR}.lessSensitive.location.city`,
        `${SUBJECT_STR}.lessSensitive.location.country`,
        `${SUBJECT_STR}.lname`,
        `${SUBJECT_STR}.rank`,
        `${SUBJECT_STR}.sensitive.SSN`,
        `${SUBJECT_STR}.sensitive.email`,
        `${SUBJECT_STR}.sensitive.phone`,
        `${SUBJECT_STR}.sensitive.very.secret`,
      ],
      [
        { type: 'string' },
        { type: 'string' },
        { type: 'string' },
        { type: 'string' },
        { type: 'string' },
        { type: 'string' },
        { decimalPlaces: 3, minimum: -90, type: 'decimalNumber' },
        { decimalPlaces: 3, minimum: -180, type: 'decimalNumber' },
        { type: 'string' },
        { type: 'string' },
        { type: 'string' },
        { type: 'string' },
        { type: 'string' },
        { type: 'positiveInteger' },
        { compress: false, type: 'stringReversible' },
        { type: 'string' },
        { type: 'string' },
        { type: 'string' }
      ]
    ]);
  });

  it('to and from JSON', () => {
    for (let i = 1; i <= 5; i++) {
      const cs = new CredentialSchema(getExampleSchema(i));
      const j = cs.toJSON();
      const recreatedCs = CredentialSchema.fromJSON(j);
      expect(cs.version).toEqual(recreatedCs.version);
      expect(cs.schema).toEqual(recreatedCs.schema);
      expect(
        // @ts-ignore
        JSON.stringify(Array.from(cs.encoder.encoders?.keys())) ===
        // @ts-ignore
          JSON.stringify(Array.from(recreatedCs.encoder.encoders?.keys()))
      ).toEqual(true);
      // TODO: Test encoding functions are same as well, this can be done in the credentials suite by using a deserialized schema
    }

    // version should match what was in JSON and not whats in `CredentialSchema` class
    const cs1 = new CredentialSchema(getExampleSchema(1));
    const j1 = JSON.parse(cs1.toJSON());
    j1[VERSION_STR] = '91.329.68';
    const recreatedCs1 = CredentialSchema.fromJSON(JSON.stringify(j1));
    expect(recreatedCs1.version).toEqual('91.329.68');
    expect(recreatedCs1.version).not.toEqual(CredentialSchema.VERSION);
  });

  it('check type', () => {
<<<<<<< HEAD
    const schema: any = CredentialSchema.bare();
    schema.properties[SUBJECT_STR] = {
      type: 'object',
      properties: {
        fname: { type: 'string' },
        SSN: { type: 'stringReversible', compress: false },
        userId: { type: 'stringReversible', compress: true },
        timeOfBirth: { type: 'positiveInteger' },
        xyz: { type: 'integer', minimum: -10 },
        BMI: { type: 'positiveDecimalNumber', decimalPlaces: 2 },
        score: { type: 'decimalNumber', decimalPlaces: 1, minimum: -100 },
      }
=======
    const schema = CredentialSchema.bare();
    schema[SUBJECT_STR] = {
      fname: { type: 'string' },
      SSN: { type: 'stringReversible', compress: false },
      userId: { type: 'stringReversible', compress: true },
      timeOfBirth: { type: 'positiveInteger' },
      xyz: { type: 'integer', minimum: -10 },
      BMI: { type: 'positiveDecimalNumber', decimalPlaces: 2 },
      score: { type: 'decimalNumber', decimalPlaces: 1, minimum: -100 }
>>>>>>> 42f68c9a
    };
    const cs = new CredentialSchema(schema);

    expect(() => cs.typeOfName(`${SUBJECT_STR}.x`)).toThrow();
    expect(() => cs.typeOfName('fname')).toThrow();
    expect(cs.typeOfName(`${SUBJECT_STR}.fname`)).toEqual({ type: ValueType.Str });
    expect(cs.typeOfName(`${SUBJECT_STR}.SSN`)).toEqual({ type: ValueType.RevStr, compress: false });
    expect(cs.typeOfName(`${SUBJECT_STR}.userId`)).toEqual({ type: ValueType.RevStr, compress: true });
    expect(cs.typeOfName(`${SUBJECT_STR}.timeOfBirth`)).toEqual({ type: ValueType.PositiveInteger });
    expect(cs.typeOfName(`${SUBJECT_STR}.xyz`)).toEqual({ type: ValueType.Integer, minimum: -10 });
    expect(cs.typeOfName(`${SUBJECT_STR}.BMI`)).toEqual({ type: ValueType.PositiveNumber, decimalPlaces: 2 });
    expect(cs.typeOfName(`${SUBJECT_STR}.score`)).toEqual({ type: ValueType.Number, minimum: -100, decimalPlaces: 1 });
  });

  it('subject as an array', () => {
    const schema6 = getExampleSchema(6);
    const cs6 = new CredentialSchema(schema6);
    expect(cs6.schema[SUBJECT_STR]).toEqual(schema6[SUBJECT_STR]);

    expect(cs6.flatten()).toEqual([
      [
        SCHEMA_STR,
        `${SUBJECT_STR}.0.location.geo.lat`,
        `${SUBJECT_STR}.0.location.geo.long`,
        `${SUBJECT_STR}.0.location.name`,
        `${SUBJECT_STR}.0.name`,
        `${SUBJECT_STR}.1.location.geo.lat`,
        `${SUBJECT_STR}.1.location.geo.long`,
        `${SUBJECT_STR}.1.location.name`,
        `${SUBJECT_STR}.1.name`,
        `${SUBJECT_STR}.2.location.geo.lat`,
        `${SUBJECT_STR}.2.location.geo.long`,
        `${SUBJECT_STR}.2.location.name`,
        `${SUBJECT_STR}.2.name`,
        CRED_VERSION_STR
      ],
      [
        { type: 'string' },
        { type: 'decimalNumber', decimalPlaces: 3, minimum: -90 },
        { type: 'decimalNumber', decimalPlaces: 3, minimum: -180 },
        { type: 'string' },
        { type: 'string' },
        { type: 'decimalNumber', decimalPlaces: 3, minimum: -90 },
        { type: 'decimalNumber', decimalPlaces: 3, minimum: -180 },
        { type: 'string' },
        { type: 'string' },
        { type: 'decimalNumber', decimalPlaces: 3, minimum: -90 },
        { type: 'decimalNumber', decimalPlaces: 3, minimum: -180 },
        { type: 'string' },
        { type: 'string' },
        { type: 'string' }
      ]
    ]);
  });

  it('custom top level fields', () => {
    const schema7 = getExampleSchema(7);
    const cs7 = new CredentialSchema(schema7);
    expect(cs7.schema[SUBJECT_STR]).toEqual(schema7[SUBJECT_STR]);
    expect(cs7.schema['issuer']).toEqual(schema7['issuer']);
    expect(cs7.schema['issuanceDate']).toEqual(schema7['issuanceDate']);
    expect(cs7.schema['expirationDate']).toEqual(schema7['expirationDate']);

    expect(cs7.flatten()).toEqual([
      [
        SCHEMA_STR,
        `${SUBJECT_STR}.0.location.geo.lat`,
        `${SUBJECT_STR}.0.location.geo.long`,
        `${SUBJECT_STR}.0.location.name`,
        `${SUBJECT_STR}.0.name`,
        `${SUBJECT_STR}.1.location.geo.lat`,
        `${SUBJECT_STR}.1.location.geo.long`,
        `${SUBJECT_STR}.1.location.name`,
        `${SUBJECT_STR}.1.name`,
        `${SUBJECT_STR}.2.location.geo.lat`,
        `${SUBJECT_STR}.2.location.geo.long`,
        `${SUBJECT_STR}.2.location.name`,
        `${SUBJECT_STR}.2.name`,
        CRED_VERSION_STR,
        'expirationDate',
        'issuanceDate',
        'issuer.desc',
        'issuer.logo',
        'issuer.name'
      ],
      [
        { type: 'string' },
        { type: 'decimalNumber', decimalPlaces: 3, minimum: -90 },
        { type: 'decimalNumber', decimalPlaces: 3, minimum: -180 },
        { type: 'string' },
        { type: 'string' },
        { type: 'decimalNumber', decimalPlaces: 3, minimum: -90 },
        { type: 'decimalNumber', decimalPlaces: 3, minimum: -180 },
        { type: 'string' },
        { type: 'string' },
        { type: 'decimalNumber', decimalPlaces: 3, minimum: -90 },
        { type: 'decimalNumber', decimalPlaces: 3, minimum: -180 },
        { type: 'string' },
        { type: 'string' },
        { type: 'string' },
        { type: 'positiveInteger' },
        { type: 'positiveInteger' },
        { type: 'string' },
        { type: 'string' },
        { type: 'string' }
      ]
    ]);
  });
});<|MERGE_RESOLUTION|>--- conflicted
+++ resolved
@@ -119,7 +119,6 @@
   });
 
   it('validation of some more schemas', () => {
-<<<<<<< HEAD
     const schema5: any = CredentialSchema.bare();
     schema5.properties[SUBJECT_STR] = {
       type: 'object',
@@ -184,128 +183,11 @@
         $revocationId: { type: 'string' }
       }
     };
-=======
-    const schema5 = CredentialSchema.bare();
-    schema5[SUBJECT_STR] = {
-      fname: { type: 'string' },
-      lname: { type: 'string' },
-      email: { type: 'string' },
-      SSN: { type: 'stringReversible', compress: false },
-      userId: { type: 'stringReversible', compress: true },
-      country: { type: 'string' },
-      city: { type: 'string' },
-      timeOfBirth: { type: 'positiveInteger' },
-      height: { type: 'positiveDecimalNumber', decimalPlaces: 1 },
-      weight: { type: 'positiveDecimalNumber', decimalPlaces: 1 },
-      BMI: { type: 'positiveDecimalNumber', decimalPlaces: 2 },
-      score: { type: 'decimalNumber', decimalPlaces: 1, minimum: -100 },
-      secret: { type: 'string' }
-    };
-    const cs5 = new CredentialSchema(schema5);
-    expect(cs5.schema[SUBJECT_STR]).toEqual(schema5[SUBJECT_STR]);
-    expect(cs5.schema[STATUS_STR]).not.toBeDefined();
-
-    const schema6 = getExampleSchema(5);
->>>>>>> 42f68c9a
 
     const cs6 = new CredentialSchema(schema6);
     expect(cs6.schema.properties[SUBJECT_STR]).toEqual(schema6.properties[SUBJECT_STR]);
     expect(cs6.schema.properties[STATUS_STR]).toEqual(schema6.properties[STATUS_STR]);
   });
-
-<<<<<<< HEAD
-  function getSchema(num) {
-    const schema: any = CredentialSchema.bare();
-    schema[CRED_VERSION_STR] = { type: 'string' };
-    schema[SCHEMA_STR] = { type: 'string' };
-    switch (num) {
-      case 1:
-        schema.properties[SUBJECT_STR] = {
-          type: 'object',
-          properties: {
-            fname: { type: 'string' }
-          },
-        };
-        break;
-      case 2:
-        schema.properties[SUBJECT_STR] = {
-          type: 'object',
-          properties: {
-            fname: { type: 'string' },
-            score: { type: 'integer', minimum: -100 }
-          }
-        };
-        break;
-      case 3:
-        schema.properties[SUBJECT_STR] = {
-          type: 'object',
-          properties: {
-            fname: { type: 'string' },
-            score: { type: 'integer', minimum: -100 },
-            long: { type: 'positiveDecimalNumber', decimalPlaces: 2 }
-          }
-        };
-        break;
-      case 4:
-        schema.properties[SUBJECT_STR] = {
-          type: 'object',
-          properties: {
-            fname: { type: 'string' },
-            score: { type: 'integer', minimum: -100 }
-          }
-        };
-        schema.properties[STATUS_STR] = {};
-        schema.properties[STATUS_STR][REGISTRY_ID_STR] = { type: 'string' };
-        schema.properties[STATUS_STR][REV_CHECK_STR] = { type: 'string' };
-        schema.properties[STATUS_STR][REV_ID_STR] = { type: 'string' };
-        break;
-      case 5:
-        schema.properties[SUBJECT_STR] = {
-          type: 'object',
-            properties: {
-            fname: { type: 'string' },
-            lname: { type: 'string' },
-            sensitive: {
-              very: {
-                secret: { type: 'string' }
-              },
-              email: { type: 'string' },
-              phone: { type: 'string' },
-              SSN: { type: 'stringReversible', compress: false }
-            },
-            lessSensitive: {
-              location: {
-                country: { type: 'string' },
-                city: { type: 'string' }
-              },
-              department: {
-                name: { type: 'string' },
-                location: {
-                  name: { type: 'string' },
-                  geo: {
-                    lat: { type: 'decimalNumber', decimalPlaces: 3, minimum: -90 },
-                    long: { type: 'decimalNumber', decimalPlaces: 3, minimum: -180 }
-                  }
-                }
-              }
-            },
-            rank: { type: 'positiveInteger' }
-          }
-        };
-        schema.properties[STATUS_STR] = {
-          type: 'object',
-          properties: {
-            $registryId: { type: 'string' },
-            $revocationCheck: { type: 'string' },
-            $revocationId: { type: 'string' }
-          }
-        };
-        break;
-    }
-    return schema;
-  }
-=======
->>>>>>> 42f68c9a
 
   it('flattening', () => {
     const cs1 = new CredentialSchema(getExampleSchema(1));
@@ -425,7 +307,6 @@
   });
 
   it('check type', () => {
-<<<<<<< HEAD
     const schema: any = CredentialSchema.bare();
     schema.properties[SUBJECT_STR] = {
       type: 'object',
@@ -438,17 +319,6 @@
         BMI: { type: 'positiveDecimalNumber', decimalPlaces: 2 },
         score: { type: 'decimalNumber', decimalPlaces: 1, minimum: -100 },
       }
-=======
-    const schema = CredentialSchema.bare();
-    schema[SUBJECT_STR] = {
-      fname: { type: 'string' },
-      SSN: { type: 'stringReversible', compress: false },
-      userId: { type: 'stringReversible', compress: true },
-      timeOfBirth: { type: 'positiveInteger' },
-      xyz: { type: 'integer', minimum: -10 },
-      BMI: { type: 'positiveDecimalNumber', decimalPlaces: 2 },
-      score: { type: 'decimalNumber', decimalPlaces: 1, minimum: -100 }
->>>>>>> 42f68c9a
     };
     const cs = new CredentialSchema(schema);
 
